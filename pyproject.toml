--- conflicted
+++ resolved
@@ -42,11 +42,7 @@
 requires-python = ">=3.8,<3.13"
 dependencies = [
     "numpy>=1.21.0,<1.27",
-<<<<<<< HEAD
     "pandas>=1.1.0,<2.2.0",
-=======
-    "pandas>=1.1.0",
->>>>>>> 3e99ed63
     "packaging",
     "scikit-base>=0.4.3,<0.7.0",
     "scikit-learn>=0.24.0,<1.4.0",
