--- conflicted
+++ resolved
@@ -42,11 +42,7 @@
     "numpy>=1.21.0,<2.2",
     "pandas>=1.1.0,<2.3.0",
     "packaging",
-<<<<<<< HEAD
-    "scikit-base>=0.6.1,<0.11.0",
-=======
     "scikit-base>=0.6.1,<0.12.0",
->>>>>>> 1444f9a4
     "scikit-learn>=0.24.0,<1.6.0",
     "scipy<2.0.0,>=1.2.0",
 ]
