{
  "projectName": "skpro",
  "projectOwner": "skpro",
  "repoType": "github",
  "repoHost": "https://github.com",
  "commitConvention": "none",
  "files": [
    "CONTRIBUTORS.md"
  ],
  "imageSize": 100,
  "contributorsPerLine": 9,
  "contributorsSortAlphabetically": true,
  "badgeTemplate": "[![All Contributors](https://img.shields.io/badge/all_contributors-<%= contributors.length %>-orange.svg)](#contributors)",
  "skipCi": true,
  "contributors": [
    {
      "login": "fkiraly",
      "name": "Franz Kiraly",
      "avatar_url": "https://avatars1.githubusercontent.com/u/7985502?v=4",
      "profile": "https://github.com/fkiraly",
      "contributions": [
        "bug",
        "business",
        "code",
        "doc",
        "design",
        "example",
        "financial",
        "fundingFinding",
        "ideas",
        "maintenance",
        "mentoring",
        "projectManagement",
        "review",
        "talk",
        "test",
        "tutorial"
      ]
    },
    {
      "login": "Frithjof Gressmann",
      "avatar_url": "https://avatars.githubusercontent.com/u/5411942?v=4",
      "profile": "https://github.com/frthjf",
      "contributions": [
        "bug",
        "code",
        "doc",
        "design",
        "example",
        "ideas",
        "maintenance",
        "review",
        "talk",
        "test",
        "tutorial"
      ]
    },
    {
      "login": "iwitaly",
      "name": "Vitaly Davydov",
      "avatar_url": "https://avatars.githubusercontent.com/u/2273226?v=4",
      "profile": "https://github.com/iwitaly",
      "contributions": [
          "code",
          "doc",
          "maintenance",
          "review"
      ]
    },
    {
      "login": "yarnabrina",
      "name": "Anirban Ray",
      "avatar_url": "https://avatars.githubusercontent.com/u/39331844?v=4",
      "profile": "https://github.com/yarnabrina",
      "contributions": [
          "code",
          "maintenance"
      ]
    },
    {
      "login": "Alex-JG3",
      "name": "Alex",
      "avatar_url": "https://avatars.githubusercontent.com/u/49785867?v=4",
      "profile": "https://github.com/Alex-JG3",
      "contributions": [
        "bug",
        "code",
        "ideas",
        "review"
      ]
    },
    {
      "login": "Ram0nB",
      "name": "Ramon Bussing",
      "avatar_url": "https://avatars.githubusercontent.com/u/45173421",
      "profile": "https://github.com/Ram0nB",
      "contributions": [
        "code",
        "doc",
        "ideas"
      ]
    },
    {
      "login": "FelixWick",
      "name": "Felix Wick",
      "avatar_url": "https://avatars.githubusercontent.com/u/7291058?v=4",
      "profile": "https://github.com/FelixWick",
      "contributions": [
        "ideas",
        "review"
      ]
    },
    {
      "login": "setoguchi-naoki",
      "name": "Naoki Setoguchi",
      "avatar_url": "https://avatars.githubusercontent.com/u/104494531?v=4",
      "profile": "https://github.com/setoguchi-naoki",
      "contributions": [
        "code",
        "doc",
        "test"
      ]
    },
    {
      "login": "ShreeshaM07",
      "name": "Shreesha M",
      "avatar_url": "https://avatars.githubusercontent.com/u/120820143?s=400&v=4",
      "profile": "https://github.com/ShreeshaM07",
      "contributions": [
          "code",
          "doc"
      ]
    },
    {
      "login": "julian-fong",
      "name": "Julian Fong",
      "avatar_url": "https://avatars.githubusercontent.com/u/44014224?v=4",
      "profile": "https://github.com/julian-fongi",
      "contributions": [
        "code"
      ]
    },
    {
      "login": "malikrafsan",
      "name": "Malik Akbar Hashemi Rafsanjani",
      "avatar_url": "https://avatars.githubusercontent.com/u/77711133?v=4",
      "profile": "https://github.com/malikrafsan",
      "contributions": [
        "code"
      ]
    },
    {
      "login": "sukjingitsit",
      "name": "Sukrit Jindal",
      "avatar_url": "https://avatars.githubusercontent.com/u/132339317?v=4",
      "profile": "https://github.com/sukjingitsit",
      "contributions": [
        "code"
      ]
    },
    {
      "login": "an20805",
      "name": "Anshuman Dangwal",
      "avatar_url": "https://avatars.githubusercontent.com/u/115940865?v=4",
      "profile": "https://github.com/an20805",
      "contributions": [
        "code"
      ]
    },
    {
      "login": "duydl",
      "name": "Duy Do Le",
      "avatar_url": "https://avatars.githubusercontent.com/u/56506156?v=4",
      "profile": "https://github.com/duydl",
      "contributions": [
        "maintenance"
      ]
    },
    {
      "login": "meraldoantonio",
      "name": "Meraldo Antonio",
      "avatar_url": "https://avatars.githubusercontent.com/u/37468543?v=4",
      "profile": "https://github.com/meraldoantonio",
      "contributions": [
<<<<<<< HEAD
=======
        "bug",
>>>>>>> 78876d6d
        "code",
        "doc"
      ]
    },
    {
      "login": "szepeviktor",
      "name": "Viktor Szépe",
      "avatar_url": "https://avatars.githubusercontent.com/u/952007?v=4",
      "profile": "https://github.com/szepeviktor",
      "contributions": [
        "doc"
      ]
    },
    {
      "login": "sairevanth25",
      "name": "Sai Revanth Gowravajhala",
      "avatar_url": "https://avatars.githubusercontent.com/u/132150745?v=4",
      "profile": "https://github.com/SaiRevanth25",
      "contributions": [
        "code",
        "doc"
      ]
    }
  ]
}<|MERGE_RESOLUTION|>--- conflicted
+++ resolved
@@ -182,10 +182,7 @@
       "avatar_url": "https://avatars.githubusercontent.com/u/37468543?v=4",
       "profile": "https://github.com/meraldoantonio",
       "contributions": [
-<<<<<<< HEAD
-=======
-        "bug",
->>>>>>> 78876d6d
+        "bug",
         "code",
         "doc"
       ]
