--- conflicted
+++ resolved
@@ -205,7 +205,6 @@
         "code",
         "doc"
       ]
-<<<<<<< HEAD
     },
     {
       "login": "meh2135",
@@ -217,8 +216,6 @@
         "code",
         "test"
       ]
-=======
->>>>>>> 78876d6d
     }
   ]
 }