# copyright: skpro developers, BSD-3-Clause License (see LICENSE file)
"""Base classes for probability distribution objects."""

__author__ = ["fkiraly"]

__all__ = ["BaseDistribution"]

from warnings import warn

import numpy as np
import pandas as pd
from skbase.utils.dependencies import _check_estimator_deps, _check_soft_dependencies

from skpro.base import BaseObject


class BaseDistribution(BaseObject):
    """Base probability distribution."""

    # default tag values - these typically make the "safest" assumption
    _tags = {
        "object_type": "distribution",  # type of object, e.g., 'distribution'
        "python_version": None,  # PEP 440 python version specifier to limit versions
        "python_dependencies": None,  # string or str list of pkg soft dependencies
        # property tags
        # -------------
        "distr:measuretype": "mixed",  # distribution type, mixed, continuous, discrete
        "distr:paramtype": "general",
        # parameterization type - parametric, nonparametric, composite
        #
        # default parameter settings for MC estimates
        # -------------------------------------------
        # these are used in default implementations of mean, var, energy, pdfnorm, ppf
        "approx_mean_spl": 1000,  # sample size used in MC estimates of mean
        "approx_var_spl": 1000,  # sample size used in MC estimates of var
        "approx_energy_spl": 1000,  # sample size used in MC estimates of energy
        "approx_spl": 1000,  # sample size used in other MC estimates
        "bisect_iter": 1000,  # max iters for bisection method in ppf
        # which methods are approximate (not numerically exact) should be listed here
        "capabilities:approx": ["energy", "mean", "var", "pdfnorm"],
        # broadcasting and parameter settings
        # -----------------------------------
        # used to control broadcasting of parameters
        "reserved_params": ["index", "columns"],
        "broadcast_params": None,  # list of params to broadcast
        "broadcast_init": "off",  # whether to auto-broadcast params in __init__
        "broadcast_inner": "array",  # whether inner args are array or scalar-like
        # if "scalar", assumes scalar, and broadcasts in boilerplate
    }

    def __init__(self, index=None, columns=None):
        self.index = _coerce_to_pd_index_or_none(index)
        self.columns = _coerce_to_pd_index_or_none(columns)

        super().__init__()
        _check_estimator_deps(self)

        self._init_shape_bc(index=index, columns=columns)

    def _init_shape_bc(self, index=None, columns=None):
        """Initialize shape and broadcasting of distribution parameters.

        Subclasses may choose to override this, if
        default broadcasting and pre-initialization is not desired or applicable,
        e.g., distribution parameters are not array-like.

        If overridden, must set ``self._shape``: this should be an empty tuple
        if the distribution is scalar, or a pair of integers otherwise.
        """
        if self.get_tags()["broadcast_init"] == "off":
            if index is None and columns is None:
                self._shape = ()
            else:
                self._shape = (len(index), len(columns))
            return None

        # if broadcast_init os on or other, run this auto-init
        bc_params, shape, is_scalar = self._get_bc_params_dict(return_shape=True)
        self._bc_params = bc_params
        self._is_scalar = is_scalar
        self._shape = shape

        if index is None and self.ndim > 0:
            self.index = pd.RangeIndex(shape[0])

        if columns is None and self.ndim > 0:
            self.columns = pd.RangeIndex(shape[1])

    @property
    def loc(self):
        """Location indexer, for groups of indices.

        Use ``my_distribution.loc[index]`` for ``pandas``-like row/column subsetting
        of ``BaseDistribution`` descendants.

        ``index`` can be any ``pandas`` ``iloc`` compatible index subsetter.

        ``my_distribution.loc[index]``
        or ``my_distribution.loc[row_index, col_index]``
        subset ``my_distribution`` to rows selected
        by ``row_index``, cols by ``col_index``,
        to exactly the same cols/rows as ``pandas`` ``loc`` would subset
        rows in ``my_distribution.index`` and columns in ``my_distribution.columns``.
        """
        return _Indexer(ref=self, method="_loc")

    @property
    def iloc(self):
        """Integer location indexer, for groups of indices.

        Use ``my_distribution.iloc[index]`` for ``pandas``-like row/column subsetting
        of ``BaseDistribution`` descendants.

        ``index`` can be any ``pandas`` ``iloc`` compatible index subsetter.

        ``my_distribution.iloc[index]``
        or ``my_distribution.iloc[row_index, col_index]``
        subset ``my_distribution`` to rows selected
        by ``row_index``, cols by ``col_index``,
        to exactly the same cols/rows as ``pandas`` ``iloc`` would subset
        rows in ``my_distribution.index`` and columns in ``my_distribution.columns``.
        """
        return _Indexer(ref=self, method="_iloc")

    @property
    def iat(self):
        """Integer location indexer, for single index.

        Use ``my_distribution.iat[index]`` for ``pandas``-like row/column subsetting
        of ``BaseDistribution`` descendants.

        ``index`` can be any ``pandas`` ``iat`` compatible index subsetter.

        ``my_distribution.iat[index]``
        or ``my_distribution.iat[row_index, col_index]``
        subset ``my_distribution`` to the row selected
        by ``row_index``, col by ``col_index``,
        to exactly the same col/rows as ``pandas`` ``iat`` would subset
        rows in ``my_distribution.index`` and columns in ``my_distribution.columns``.
        """
        return _Indexer(ref=self, method="_iat")

    @property
    def at(self):
        """Integer location indexer, for single index.

        Use ``my_distribution.at[index]`` for ``pandas``-like row/column subsetting
        of ``BaseDistribution`` descendants.

        ``index`` can be any ``pandas`` ``at`` compatible index subsetter.

        ``my_distribution.at[index]``
        or ``my_distribution.at[row_index, col_index]``
        subset ``my_distribution`` to the row selected
        by ``row_index``, col by ``col_index``,
        to exactly the same col/rows as ``pandas`` ``at`` would subset
        rows in ``my_distribution.index`` and columns in ``my_distribution.columns``.
        """
        return _Indexer(ref=self, method="_at")

    @property
    def shape(self):
        """Shape of self, a pair (2-tuple)."""
        return self._shape

    @property
    def ndim(self):
        """Number of dimensions of self. 2 if array, 0 if scalar."""
        return len(self._shape)

    def __len__(self):
        """Length of self, number of rows."""
        shape = self._shape
        if len(shape) == 0:
            return 1
        return shape[0]

    def head(self, n=5):
        """Return the first n rows.

        If there are less than n rows in ``self``, returns clone of ``self``.

        For negative n, returns all rows except the last n.

        Parameters
        ----------
        n : int, default=5
            Number of rows to return.

        Returns
        -------
        ``self`` subset to the first n rows, i.e., ``self.iloc[0:min(n, len(self))]``
        """
        if self.ndim < 2:
            return self
        assert isinstance(n, int)
        N = len(self)
        if n < 0:
            n = N - n
        n = min(n, N)
        return self.iloc[range(n)]

    def tail(self, n=5):
        """Return the last n rows.

        If there are less than n rows in ``self``, returns clone of ``self``.

        For negative n, returns all rows except the first n.

        Parameters
        ----------
        n : int, default=5
            Number of rows to return.

        Returns
        -------
        ``self`` subset to the last n rows, i.e., ``self.iloc[max(len(self) - n, 0):]``
        """
        if self.ndim < 2:
            return self
        assert isinstance(n, int)
        N = len(self)
        if n < 0:
            start = n
        else:
            start = N - n
        start = max(0, start)
        return self.iloc[range(start, N)]

    def _loc(self, rowidx=None, colidx=None):
        if is_scalar_notnone(rowidx) and is_scalar_notnone(colidx):
            return self._at(rowidx, colidx)
        if is_scalar_notnone(rowidx):
            rowidx = pd.Index([rowidx])
        if is_scalar_notnone(colidx):
            colidx = pd.Index([colidx])

        if rowidx is not None:
            row_iloc = self._get_indexer_like_pandas(self.index, rowidx)
        else:
            row_iloc = None
        if colidx is not None:
            col_iloc = self._get_indexer_like_pandas(self.columns, colidx)
        else:
            col_iloc = None
        return self._iloc(rowidx=row_iloc, colidx=col_iloc)

    def _get_indexer_like_pandas(self, index, keys):
        """Return indexer for keys in index.

        A unified helper that mimics pandas' get_indexer_for but supports:

        - scalar key (e.g., "a", ("a", 1))
        - tuple key (partial or full)
        - list of keys (partial or full)
        - works for both Index and MultiIndex

        Returns
        -------
        np.ndarray of positions (integers)
        """
        # regular index, not multiindex
        if not isinstance(index, pd.MultiIndex):
            return index.get_indexer_for(keys)

        # if isinstance(index, pd.MultiIndex):

        if is_scalar_notnone(keys) or isinstance(keys, tuple):
            keys = [keys]

        # Use get_locs for each key (full or partial)
        ilocs = []
        for key in keys:
            if isinstance(key, slice):
                ilocs.append(index.slice_indexer(key.start, key.stop, key.step))
            else:
                if not isinstance(key, tuple):
                    key = [key]
                iloc = index.get_locs(key)
                if isinstance(iloc, slice):
                    iloc = np.arange(len(index))[iloc]
                ilocs.append(iloc)
        return np.concatenate(ilocs) if ilocs else np.array([], dtype=int)

    def _at(self, rowidx=None, colidx=None):
        if rowidx is not None:
            row_iloc = self.index.get_indexer_for([rowidx])[0]
        else:
            row_iloc = None
        if colidx is not None:
            col_iloc = self.columns.get_indexer_for([colidx])[0]
        else:
            col_iloc = None
        return self._iat(rowidx=row_iloc, colidx=col_iloc)

    def _subset_params(self, rowidx, colidx, coerce_scalar=False):
        """Subset distribution parameters to given rows and columns.

        Parameters
        ----------
        rowidx : None, numpy index/slice coercible, or int
            Rows to subset to. If None, no subsetting is done.
        colidx : None, numpy index/slice coercible, or int
            Columns to subset to. If None, no subsetting is done.
        coerce_scalar : bool, optional, default=False
            If True, and the subsetted parameter is a scalar, coerce it to a scalar.

        Returns
        -------
        dict
            Dictionary with subsetted distribution parameters.
            Keys are parameter names of ``self``, values are the subsetted parameters.
        """
        params = self._get_dist_params()

        subset_param_dict = {}
        for param, val in params.items():
            subset_param_dict[param] = self._subset_param(
                val=val,
                rowidx=rowidx,
                colidx=colidx,
                coerce_scalar=coerce_scalar,
            )
        return subset_param_dict

    def _subset_param(self, val, rowidx, colidx, coerce_scalar=False):
        """Subset a single distribution parameter value to given rows and columns.

        Parameters
        ----------
        val : scalar, 1D, 2D, array-like, or None
            Distribution parameter that is to be subsetted.
        rowidx : None, numpy index/slice coercible, or int
            Rows to subset to. If None, no subsetting is done.
        colidx : None, numpy index/slice coercible, or int
            Columns to subset to. If None, no subsetting is done.
        coerce_scalar : bool, optional, default=False
            If True, and the subsetted parameter is a scalar, coerce it to a scalar.

        Returns
        -------
        scalar, 1D, 2D, array-like, or None
            Subsetted distribution parameter.
        """
        if val is None:
            return None
        arr = np.array(val)
        # if len(arr.shape) == 0:
        # do nothing with arr
        if len(arr.shape) == 2 and rowidx is not None:
            arr = arr[rowidx, :]
        if len(arr.shape) == 1 and colidx is not None:
            arr = arr[colidx]
        if len(arr.shape) >= 2 and colidx is not None:
            arr = arr[:, colidx]
        if np.issubdtype(arr.dtype, np.integer):
            arr = arr.astype("float")
        if coerce_scalar:
            arr = arr[(0,) * len(arr.shape)]
        return arr

    def _iat(self, rowidx=None, colidx=None):
        if rowidx is None or colidx is None:
            raise ValueError("iat method requires both row and column index")
        subset_params = self._subset_params(
            rowidx=rowidx, colidx=colidx, coerce_scalar=True
        )
        return type(self)(**subset_params)

    def _iloc(self, rowidx=None, colidx=None):
        if is_scalar_notnone(rowidx) and is_scalar_notnone(colidx):
            return self._iat(rowidx, colidx)
        if is_scalar_notnone(rowidx):
            rowidx = pd.Index([rowidx])
        if is_scalar_notnone(colidx):
            colidx = pd.Index([colidx])

        subset_params = self._subset_params(rowidx=rowidx, colidx=colidx)

        def subset_not_none(idx, subs):
            if subs is not None:
                return idx.take(subs)
            else:
                return idx

        index_subset = subset_not_none(self.index, rowidx)
        columns_subset = subset_not_none(self.columns, colidx)

        sk_distr_type = type(self)
        return sk_distr_type(
            index=index_subset,
            columns=columns_subset,
            **subset_params,
        )

    def _get_dist_params(self):
        params = self.get_params(deep=False)
        paramnames = params.keys()
        reserved_names = ["index", "columns"]
        paramnames = [x for x in paramnames if x not in reserved_names]

        return {k: params[k] for k in paramnames}

    def get_params_df(self):
        """Return distribution parameters in a dict of DataFrame.

        Available only for simple parametric distributions,
        i.e., distributions with tag "distr:paramtype" having value "parametric".

        Returns
        -------
        dict of pd.DataFrame
            Dictionary with all distribution parameters, as ``pd.DataFrame``.
            Keys are the parameter names, values are the ``pd.DataFrame``.
            Each ``DataFrame`` has the same index as ``self`` and columns as ``self``.
            Entries are the values of the distribution parameters.
        """
        is_parametric = self.get_class_tag("distr:paramtype") == "parametric"

        if not is_parametric:
            raise RuntimeError(
                f"Error in call of {type(self).__name__}.get_params_df, "
                "DataFrame representation of parameters via get_params_df or to_df "
                "is only available for parametric distributions, i.e., "
                "distributions with tag 'distr:paramtype' being 'parametric'"
            )

        if hasattr(self, "_bc_params"):
            bc_params = self._bc_params
        else:
            bc_params = self._get_bc_params_dict()

        paramnames = list(bc_params.keys())

        def to_df(x):
            if self.ndim > 0:
                return pd.DataFrame(x, index=self.index, columns=self.columns)
            return pd.DataFrame([[x]])

        params_df = {k: to_df(bc_params[k]) for k in paramnames}
        drop_keys = ["index", "columns"]
        params_df = {k: params_df[k] for k in params_df if k not in drop_keys}
        return params_df

    def to_df(self):
        """Return distribution parameters as a single DataFrame.

        Available only for simple parametric distributions,
        i.e., distributions with tag "distr:paramtype" having value "parametric".

        Returns
        -------
        pd.DataFrame
            DataFrame with all distribution parameters.
            column is a MultiIndex (paramname, varname).
            row index is the index of the distribution.
            Entries are the values of the distribution parameters.
        """
        params_df = self.get_params_df()
        paramnames = list(params_df.keys())
        vals_df = [params_df[k] for k in paramnames]

        param_df = pd.concat(vals_df, axis=1, keys=paramnames)
        param_df.columns = param_df.columns.swaplevel()

        # sorting for consistency with columns of self
        if self.columns is not None:
            param_df = param_df.loc[:, self.columns]
        else:
            param_df = param_df.sort_index(axis=1)

        if self.ndim == 0:
            # first level is superfluous in scalar case (always 0)
            # and inconsistent with MultiIndex handling, so we remove it
            param_df = param_df.droplevel(0, axis=1)
        return param_df

    def to_str(self):
        """Return string representation of self."""
        params = self._get_dist_params()

        prt = f"{self.__class__.__name__}("
        for paramname, val in params.items():
            prt += f"{paramname}={val}, "
        prt = prt[:-2] + ")"

        return prt

    def _method_error_msg(self, method="this method", severity="warn", fill_in=None):
        msg = (
            f"{type(self)} does not have an implementation of the '{method}' method, "
            "via numerically exact implementation or fill-in approximation."
        )
        if fill_in is None:
            fill_in = "by an approximation via other methods"
        msg_approx = (
            f"{type(self)} does not have a numerically exact implementation of "
            f"the '{method}' method, it is "
            f"filled in {fill_in}."
        )
        if severity == "warn":
            return msg_approx
        else:
            return msg

    def _get_bc_params(self, *args, dtype=None, oned_as="row", return_shape=False):
        """Fully broadcast tuple of parameters given param shapes and index, columns.

        Parameters
        ----------
        args : float, int, array of floats, or array of ints (1D or 2D)
            Distribution parameters that are to be made broadcastable. If no positional
            arguments are provided, all parameters of `self` are used except for `index`
            and `columns`.
        dtype : str, optional
            broadcasted arrays are cast to all have datatype `dtype`. If None, then no
            datatype casting is done.
        oned_as : str, optional, "row" (default) or "col"
            If 'row', then 1D arrays are treated as row vectors. If 'column', then 1D
            arrays are treated as column vectors.
        return_shape : bool, optional, default=False
            If True, return shape tuple, and a boolean tuple
            indicating which parameters are scalar.

        Returns
        -------
        Tuple of float or integer arrays
            Each element of the tuple represents a different broadcastable distribution
            parameter.
        shape : Tuple, only returned if ``return_shape`` is True
            Shape of the broadcasted parameters.
            Pair of row/column if not scalar, empty tuple if scalar.
        is_scalar : Tuple of bools, only returned if ``return_is_scalar`` is True
            Each element of the tuple is True if the corresponding parameter is scalar.
        """
        number_of_params = len(args)
        if number_of_params == 0:
            # Handle case where no positional arguments are provided
            params = self._get_dist_params()
            args = tuple(params.values())
            number_of_params = len(args)

        def row_to_col(arr):
            """Convert 1D arrays to 2D col arrays, leave 2D arrays unchanged."""
            if arr.ndim == 1:
                return arr.reshape(-1, 1)
            return arr

        args_as_np = [np.array(arg) for arg in args]
        if oned_as == "col":
            args_as_np = [row_to_col(arg) for arg in args_as_np]

        if hasattr(self, "index") and self.index is not None:
            args_as_np += (self.index.to_numpy().reshape(-1, 1),)
        if hasattr(self, "columns") and self.columns is not None:
            args_as_np += (self.columns.to_numpy(),)
        bc = np.broadcast_arrays(*args_as_np)
        if dtype is not None:
            bc = [array.astype(dtype) for array in bc]
        bc = bc[:number_of_params]
        if return_shape:
            shape = bc[0].shape
            is_scalar = tuple([arr.ndim == 0 for arr in bc])
            return bc, shape, is_scalar
        return bc

    def _get_bc_params_dict(
        self, dtype=None, oned_as="row", return_shape=False, **kwargs
    ):
        """Fully broadcast dict of parameters given param shapes and index, columns.

        Parameters
        ----------
        kwargs : float, int, array of floats, or array of ints (1D or 2D)
            Distribution parameters that are to be made broadcastable. If no positional
            arguments are provided, all parameters of `self` are used except for `index`
            and `columns`.
        dtype : str, optional
            broadcasted arrays are cast to all have datatype `dtype`. If None, then no
            datatype casting is done.
        oned_as : str, optional, "row" (default) or "col"
            If 'row', then 1D arrays are treated as row vectors. If 'column', then 1D
            arrays are treated as column vectors.
        return_shape : bool, optional, default=False
            If True, return shape tuple, and a boolean tuple
            indicating which parameters are scalar.

        Returns
        -------
        dict of float or integer arrays
            Each element of the tuple represents a different broadcastable distribution
            parameter.
        shape : Tuple, only returned if ``return_shape`` is True
            Shape of the broadcasted parameters.
            Pair of row/column if not scalar, empty tuple if scalar.
        is_scalar : Tuple of bools, only returned if ``return_is_scalar`` is True
            Each element of the tuple is True if the corresponding parameter is scalar.
        """
        number_of_params = len(kwargs)
        if number_of_params == 0:
            # Handle case where no positional arguments are provided
            kwargs = self._get_dist_params()
            number_of_params = len(kwargs)

        def row_to_col(arr):
            """Convert 1D arrays to 2D col arrays, leave 2D arrays unchanged."""
            if arr.ndim == 1 and oned_as == "col":
                return arr.reshape(-1, 1)
            return arr

        kwargs_as_np = {k: row_to_col(np.array(v)) for k, v in kwargs.items()}

        if hasattr(self, "index") and self.index is not None:
            kwargs_as_np["index"] = self.index.to_numpy().reshape(-1, 1)
        if hasattr(self, "columns") and self.columns is not None:
            kwargs_as_np["columns"] = self.columns.to_numpy()

        bc_params = self.get_tags()["broadcast_params"]
        if bc_params is None:
            bc_params = kwargs_as_np.keys()
        else:
            bc_params = bc_params.copy()
            if "index" in kwargs_as_np:
                bc_params.append("index")
            if "columns" in kwargs_as_np:
                bc_params.append("columns")

        args_as_np = [kwargs_as_np[k] for k in bc_params]
        bc = np.broadcast_arrays(*args_as_np)
        if dtype is not None:
            bc = [array.astype(dtype) for array in bc]

        shape = ()
        for i, k in enumerate(bc_params):
            kwargs_as_np[k] = row_to_col(bc[i])
            if bc[i].ndim > 0:
                shape = bc[i].shape

        # special case: user provided iterables so it broadcasts to 1D
        # this is interpreted as a row vector, i.e., one multivariate distr
        if len(shape) == 1:
            shape = (1, shape[0])
            for k, v in kwargs_as_np.items():
                kwargs_as_np[k] = np.expand_dims(v, 0)

        if return_shape:
            is_scalar = tuple([arr.ndim == 0 for arr in bc])
            return kwargs_as_np, shape, is_scalar
        return kwargs_as_np

    def _boilerplate(self, method, columns=None, **kwargs):
        """Broadcasting boilerplate for distribution methods.

        Used to link public methods to private methods,
        handles coercion, broadcasting, and checks.

        Parameters
        ----------
        method : str
            Name of the method to be called, e.g., '_pdf'
        columns : None (default) or pd.Index coercible
            If not None, set return columns to this value
        kwargs : dict
            Keyword arguments to the method
            Checks and broadcasts are applied to all values in kwargs

        Examples
        --------
        >>> self._boilerplate('_pdf', x=x)  # doctest: +SKIP
        >>> # calls self._pdf(x=x_inner), broadcasting x to self's shape in x_inner
        """
        kwargs_inner = kwargs.copy()
        d = self

        for k, x in kwargs.items():
            # if x is a DataFrame, subset and reorder distribution to match it
            if isinstance(x, pd.DataFrame):
                d = self.loc[x.index, x.columns]
                x_inner = x.values
            # else, coerce to a numpy array if needed
            # then, broadcast it to the shape of self
            else:
                x_inner = self._coerce_to_self_index_np(x, flatten=False)
            kwargs_inner[k] = x_inner

        # pass the broadcasted values to the private method
        res = getattr(d, method)(**kwargs_inner)

        # if the result is not a DataFrame, coerce it to one
        # ensure the index and columns are the same as d
        if not isinstance(res, pd.DataFrame) and self.ndim > 1:
            if columns is not None:
                res_cols = pd.Index(columns)
            else:
                res_cols = d.columns
            res = pd.DataFrame(res, index=d.index, columns=res_cols)
        # if numpy scalar, convert to python scalar, e.g., float
        if isinstance(res, np.ndarray) and self.ndim == 0:
            res = res[()]
        return res

    def pdf(self, x):
        r"""Probability density function.

        Let :math:`X` be a random variables with the distribution of ``self``,
        taking values in ``(N, n)`` ``DataFrame``-s
        Let :math:`x\in \mathbb{R}^{N\times n}`.
        By :math:`p_{X_{ij}}`, denote the marginal pdf of :math:`X` at the
        :math:`(i,j)`-th entry.

        The output of this method, for input ``x`` representing :math:`x`,
        is a ``DataFrame`` with same columns and indices as ``self``,
        and entries :math:`p_{X_{ij}}(x_{ij})`.

        If ``self`` has a mixed or discrete distribution, this returns
        the weighted continuous part of `self`'s distribution instead of the pdf,
        i.e., the marginal pdf integrate to the weight of the continuous part.

        Parameters
        ----------
        x : ``pandas.DataFrame`` or 2D ``np.ndarray``
            representing :math:`x`, as above

        Returns
        -------
        ``pd.DataFrame`` with same columns and index as ``self``
            containing :math:`p_{X_{ij}}(x_{ij})`, as above
        """
        distr_type = self.get_tag("distr:measuretype", "mixed", raise_error=False)
        if distr_type == "discrete":
            return self._coerce_to_self_index_df(0, flatten=False)

        return self._boilerplate("_pdf", x=x)

    def _pdf(self, x):
        """Probability density function.

        Private method, to be implemented by subclasses.
        """
        self_has_logpdf = self._has_implementation_of("log_pdf")
        self_has_logpdf = self_has_logpdf or self._has_implementation_of("_log_pdf")
        if self_has_logpdf:
            approx_method = (
                "by exponentiating the output returned by the log_pdf method, "
                "this may be numerically unstable"
            )
            warn(self._method_error_msg("pdf", fill_in=approx_method))

            x = self._coerce_to_self_index_df(x, flatten=False)
            res = self.log_pdf(x=x)
            if isinstance(res, pd.DataFrame):
                res = res.values
            return np.exp(res)

        self_has_exact_cdf = "cdf" in self.get_tag("capabilities:exact")

        if self_has_exact_cdf:
            approx_method = (
                "by numerically differentiating the output returned by the cdf method, "
                "using sixth-degree central differences at an epsilon of 1e-7."
            )
            warn(self._method_error_msg("pdf", fill_in=approx_method))
            x = self._coerce_to_self_index_df(x, flatten=False)
            res = self._approx_derivative(x=x, fun=self.cdf)
            return res

        raise NotImplementedError(self._method_error_msg("pdf", "error"))

    def log_pdf(self, x):
        r"""Logarithmic probability density function.

        Numerically more stable than calling pdf and then taking logartihms.

        Let :math:`X` be a random variables with the distribution of ``self``,
        taking values in `(N, n)` ``DataFrame``-s
        Let :math:`x\in \mathbb{R}^{N\times n}`.
        By :math:`p_{X_{ij}}`, denote the marginal pdf of :math:`X` at the
        :math:`(i,j)`-th entry.

        The output of this method, for input ``x`` representing :math:`x`,
        is a ``DataFrame`` with same columns and indices as ``self``,
        and entries :math:`\log p_{X_{ij}}(x_{ij})`.

        If ``self`` has a mixed or discrete distribution, this returns
        the weighted continuous part of `self`'s distribution instead of the pdf,
        i.e., the marginal pdf integrate to the weight of the continuous part.

        Parameters
        ----------
        x : ``pandas.DataFrame`` or 2D ``np.ndarray``
            representing :math:`x`, as above

        Returns
        -------
        ``pd.DataFrame`` with same columns and index as ``self``
            containing :math:`\log p_{X_{ij}}(x_{ij})`, as above
        """
        distr_type = self.get_tag("distr:measuretype", "mixed", raise_error=False)
        if distr_type == "discrete":
            return self._coerce_to_self_index_df(-np.inf, flatten=False)

        return self._boilerplate("_log_pdf", x=x)

    def _log_pdf(self, x):
        """Logarithmic probability density function.

        Private method, to be implemented by subclasses.
        """
        self_has_pdf = self._has_implementation_of("pdf")
        self_has_pdf = self_has_pdf or self._has_implementation_of("_pdf")

        self_has_exact_cdf = "cdf" in self.get_tag("capabilities:exact")

        if self_has_pdf or self_has_exact_cdf:
            approx_method = (
                "by taking the logarithm of the output returned by the pdf method, "
                "this may be numerically unstable"
            )
            if not self_has_pdf:
                approx_method = (
                    "by numerically differentiating the cdf method, "
                    "using sixth-degree central differences at an epsilon of 1e-7, "
                    "and then taking logarithms, this may be numerically unstable"
                )

            warn(self._method_error_msg("log_pdf", fill_in=approx_method))

            x = self._coerce_to_self_index_df(x, flatten=False)
            res = self.pdf(x=x)
            if isinstance(res, pd.DataFrame):
                res = res.values
            return np.log(res)

        raise NotImplementedError(self._method_error_msg("log_pdf", "error"))

    @staticmethod
    def _approx_derivative(x, fun, h=1e-7):
        """Approximate the derivative of the log PDF using finite differences.

        Uses sixth-degree central difference formula.

        Parameters
        ----------
        x : ``pandas.DataFrame`` or 2D ``np.ndarray``
            The input data for which to compute the derivative.
        fun : callable
            The function for which to compute the derivative.
        h : float
            The finite difference step size.

        Returns
        -------
        ``pandas.DataFrame`` or 2D ``np.ndarray``
            The approximate derivative of the log PDF at the given points.
        """
        offsets = np.array([-3, -2, -1, 1, 2, 3]) * h
        coeffs = np.array([-1, 9, -45, 45, -9, 1]) / 60.0
        shifted_vals = [fun(x + offset) for offset in offsets]
        return sum(c * v for c, v in zip(coeffs, shifted_vals))

    def pmf(self, x):
        r"""Probability mass function.

        Let :math:`X` be a random variables with the distribution of ``self``,
        taking values in ``(N, n)`` ``DataFrame``-s
        Let :math:`x\in \mathbb{R}^{N\times n}`.
        By :math:`m_{X_{ij}}`, denote the marginal mass of :math:`X` at the
        :math:`(i,j)`-th entry, i.e.,
        :math:`m_{X_{ij}}(x_{ij}) = \mathbb{P}(X_{ij} = x_{ij})`.

        The output of this method, for input ``x`` representing :math:`x`,
        is a ``DataFrame`` with same columns and indices as ``self``,
        and entries :math:`m_{X_{ij}}(x_{ij})`.

        If ``self`` has a mixed or discrete distribution, this returns
        the weighted continuous part of `self`'s distribution instead of the pdf,
        i.e., the marginal pdf integrate to the weight of the continuous part.

        Parameters
        ----------
        x : ``pandas.DataFrame`` or 2D ``np.ndarray``
            representing :math:`x`, as above

        Returns
        -------
        ``pd.DataFrame`` with same columns and index as ``self``
            containing :math:`p_{X_{ij}}(x_{ij})`, as above
        """
        distr_type = self.get_tag("distr:measuretype", "mixed", raise_error=False)
        if distr_type == "continuous":
            return self._coerce_to_self_index_df(0, flatten=False)

        return self._boilerplate("_pmf", x=x)

    def _pmf(self, x):
        """Probability mass function.

        Private method, to be implemented by subclasses.
        """
        self_has_logpmf = self._has_implementation_of("log_pmf")
        self_has_logpmf = self_has_logpmf or self._has_implementation_of("_log_pmf")
        if self_has_logpmf:
            approx_method = (
                "by exponentiating the output returned by the log_pmf method, "
                "this may be numerically unstable"
            )
            warn(self._method_error_msg("pmf", fill_in=approx_method))

            x = self._coerce_to_self_index_df(x, flatten=False)
            res = self.log_pmf(x=x)
            if isinstance(res, pd.DataFrame):
                res = res.values
            return np.exp(res)

        raise NotImplementedError(self._method_error_msg("pmf", "error"))

    def log_pmf(self, x):
        r"""Logarithmic probability mass function.

        Numerically more stable than calling pmf and then taking logartihms.

        Let :math:`X` be a random variables with the distribution of ``self``,
        taking values in `(N, n)` ``DataFrame``-s
        Let :math:`x\in \mathbb{R}^{N\times n}`.
        By :math:`m_{X_{ij}}`, denote the marginal pdf of :math:`X` at the
        :math:`(i,j)`-th entry, i.e.,
        :math:`m_{X_{ij}}(x_{ij}) = \mathbb{P}(X_{ij} = x_{ij})`.

        The output of this method, for input ``x`` representing :math:`x`,
        is a ``DataFrame`` with same columns and indices as ``self``,
        and entries :math:`\log m_{X_{ij}}(x_{ij})`.

        If ``self`` has a mixed or discrete distribution, this returns
        the weighted continuous part of `self`'s distribution instead of the pdf,
        i.e., the marginal pdf integrate to the weight of the continuous part.

        Parameters
        ----------
        x : ``pandas.DataFrame`` or 2D ``np.ndarray``
            representing :math:`x`, as above

        Returns
        -------
        ``pd.DataFrame`` with same columns and index as ``self``
            containing :math:`\log m_{X_{ij}}(x_{ij})`, as above
        """
        distr_type = self.get_tag("distr:measuretype", "mixed", raise_error=False)
        if distr_type == "continuous":
            return self._coerce_to_self_index_df(-np.inf, flatten=False)

        return self._boilerplate("_log_pmf", x=x)

    def _log_pmf(self, x):
        """Logarithmic probability mass function.

        Private method, to be implemented by subclasses.
        """
        if self._has_implementation_of("pmf") or self._has_implementation_of("_pmf"):
            approx_method = (
                "by taking the logarithm of the output returned by the pdf method, "
                "this may be numerically unstable"
            )
            warn(self._method_error_msg("log_pmf", fill_in=approx_method))

            x = self._coerce_to_self_index_df(x, flatten=False)
            res = self.pmf(x=x)
            if isinstance(res, pd.DataFrame):
                res = res.values
            return np.log(res)

        raise NotImplementedError(self._method_error_msg("log_pmf", "error"))

    def cdf(self, x):
        r"""Cumulative distribution function.

        Let :math:`X` be a random variables with the distribution of ``self``,
        taking values in ``(N, n)`` ``DataFrame``-s
        Let :math:`x\in \mathbb{R}^{N\times n}`.
        By :math:`F_{X_{ij}}`, denote the marginal cdf of :math:`X` at the
        :math:`(i,j)`-th entry,
        i.e., :math:`F_{X_{ij}}(t) = \mathbb{P}(X_{ij} \leq t)`.

        The output of this method, for input ``x`` representing :math:`x`,
        is a ``DataFrame`` with same columns and indices as ``self``,
        and entries :math:`F_{X_{ij}}(x_{ij})`.

        Parameters
        ----------
        x : ``pandas.DataFrame`` or 2D ``np.ndarray``
            representing :math:`x`, as above

        Returns
        -------
        ``pd.DataFrame`` with same columns and index as ``self``
            containing :math:`F_{X_{ij}}(x_{ij})`, as above
        """
        return self._boilerplate("_cdf", x=x)

    def _cdf(self, x):
        """Cumulative distribution function.

        Private method, to be implemented by subclasses.
        """
        N = self.get_tag("approx_spl")
        approx_method = (
            "by approximating the expected value by the indicator function on "
            f"{N} samples"
        )
        warn(self._method_error_msg("cdf", fill_in=approx_method))

        splx = self._sample_multiply(x, N)
        sply = self.sample(N)
        spl = sply <= splx
        return self._sample_mean(spl)

    def surv(self, x):
        r"""Survival function.

        Let :math:`X` be a random variables with the distribution of ``self``,
        taking values in ``(N, n)`` ``DataFrame``-s
        Let :math:`x\in \mathbb{R}^{N\times n}`.
        By :math:`S_{X_{ij}}`, denote the marginal survival of :math:`X` at the
        :math:`(i,j)`-th entry,
        i.e., :math:`S_{X_{ij}}(t) = \mathbb{P}(X_{ij} \gneq t)`.

        The output of this method, for input ``x`` representing :math:`x`,
        is a ``DataFrame`` with same columns and indices as ``self``,
        and entries :math:`F_{X_{ij}}(x_{ij})`.

        Parameters
        ----------
        x : ``pandas.DataFrame`` or 2D ``np.ndarray``
            representing :math:`x`, as above

        Returns
        -------
        ``pd.DataFrame`` with same columns and index as ``self``
            containing :math:`S_{X_{ij}}(x_{ij})`, as above
        """
        return self._boilerplate("_surv", x=x)

    def _surv(self, x):
        """Survival function.

        Private method, to be implemented by subclasses.
        """
        x = self._coerce_to_self_index_df(x, flatten=False)
        return 1 - self.cdf(x)

    def haz(self, x):
        r"""Hazard function.

        Let :math:`X` be a random variables with the distribution of ``self``,
        taking values in ``(N, n)`` ``DataFrame``-s
        Let :math:`x\in \mathbb{R}^{N\times n}`.
        By :math:`h_{X_{ij}}`, denote the marginal hazard of :math:`X` at the
        :math:`(i,j)`-th entry,
        i.e., :math:`h_{X_{ij}}(t) = \frac{f_{X_{ij}}(t)}{S_{X_{ij}}(t)}`,
        where :math:`f_{X_{ij}}` is the marginal pdf, and :math:`S_{X_{ij}}`
        is the marginal survival function at the :math:`(i,j)`-th entry.

        The output of this method, for input ``x`` representing :math:`x`,
        is a ``DataFrame`` with same columns and indices as ``self``,
        and entries :math:`h_{X_{ij}}(x_{ij})`.

        Parameters
        ----------
        x : ``pandas.DataFrame`` or 2D ``np.ndarray``
            representing :math:`x`, as above

        Returns
        -------
        ``pd.DataFrame`` with same columns and index as ``self``
            containing :math:`h_{X_{ij}}(x_{ij})`, as above
        """
        return self._boilerplate("_haz", x=x)

    def _haz(self, x):
        """Hazard function.

        Private method, to be implemented by subclasses.
        """
        x = self._coerce_to_self_index_df(x, flatten=False)
        return self.pdf(x) / self.surv(x)

    def ppf(self, p):
        r"""Quantile function = percent point function = inverse cdf.

        Let :math:`X` be a random variables with the distribution of ``self``,
        taking values in ``(N, n)`` ``DataFrame``-s
        Let :math:`x\in \mathbb{R}^{N\times n}`.
        By :math:`F_{X_{ij}}`, denote the marginal cdf of :math:`X` at the
        :math:`(i,j)`-th entry.

        The output of this method, for input ``p`` representing :math:`p`,
        is a ``DataFrame`` with same columns and indices as ``self``,
        and entries :math:`F^{-1}_{X_{ij}}(p_{ij})`.

        Parameters
        ----------
        p : ``pandas.DataFrame`` or 2D np.ndarray
            representing :math:`p`, as above

        Returns
        -------
        ``pd.DataFrame`` with same columns and index as ``self``
            containing :math:`F_{X_{ij}}(x_{ij})`, as above
        """
        return self._boilerplate("_ppf", p=p)

    def _ppf(self, p):
        """Quantile function = percent point function = inverse cdf.

        Private method, to be implemented by subclasses.

        Parameters
        ----------
        p : 2D np.ndarray, same shape as ``self``
            values to evaluate the ppf at

        Returns
        -------
        2D np.ndarray, same shape as ``self``
            ppf values at the given points
        """
        if self._has_implementation_of("cdf") or self._has_implementation_of("_cdf"):
            from scipy.optimize import bisect

            max_iter = self.get_tag("bisect_iter")
            approx_method = (
                "by using the bisection method (scipy.optimize.bisect) on "
                f"the cdf, at {max_iter} maximum iterations"
            )
            warn(self._method_error_msg("ppf", fill_in=approx_method))

            def bisect_unb(opt_fun, **kwargs):
                """Unbound version of bisect."""
                left_bd = -1e6
                right_bd = 1e6
                while opt_fun(left_bd) > 0:
                    left_bd *= 10
                while opt_fun(right_bd) < 0:
                    right_bd *= 10
                return bisect(opt_fun, left_bd, right_bd, maxiter=max_iter, **kwargs)

            shape = self.shape

            # TODO: remove duplications in the code below
            # requires cdf to accept numpy, or allow subsetting to produce scalar
            if len(shape) == 0:

                def opt_fun(x):
                    """Optimization function, to find x s.t. cdf(x) = p_ix."""
                    return self.cdf(x) - p  # noqa: B023

                result = bisect_unb(opt_fun)
                return result

            n_row, n_col = self.shape
            result = np.array([[0.0] * n_col] * n_row, dtype=float)

            for i in range(n_row):
                for j in range(n_col):
                    ix = self.index[i]
                    col = self.columns[j]
                    d_ix = self.loc[[ix], [col]]
                    p_ix = p[i, j]

                    def opt_fun(x):
                        """Optimization function, to find x s.t. cdf(x) = p_ix."""
                        x = pd.DataFrame(x, index=[ix], columns=[col])  # noqa: B023
                        return d_ix.cdf(x).values[0][0] - p_ix  # noqa: B023

                    result[i, j] = bisect_unb(opt_fun)
            return result

        raise NotImplementedError(self._method_error_msg("ppf", "error"))

    def energy(self, x=None):
        r"""Energy of self, w.r.t. self or a constant frame x.

        Let :math:`X, Y` be i.i.d. random variables with the distribution of ``self``.

        If ``x`` is ``None``, returns :math:`\mathbb{E}[|X-Y|]` (per row),
        "self-energy".
        If ``x`` is passed, returns :math:`\mathbb{E}[|X-x|]` (per row), "energy wrt x".

        The CRPS is related to energy:
        it holds that
        :math:`\mbox{CRPS}(\mbox{self}, y)` = `self.energy(y) - 0.5 * self.energy()`.

        Parameters
        ----------
        x : None or pd.DataFrame, optional, default=None
            if ``pd.DataFrame``, must have same rows and columns as ``self``

        Returns
        -------
        ``pd.DataFrame`` with same rows as ``self``, single column ``"energy"``
            each row contains one float, self-energy/energy as described above.
        """
        if x is None:
            return self._boilerplate("_energy_self", columns=["energy"])
        return self._boilerplate("_energy_x", x=x, columns=["energy"])

    def _energy_self(self):
        r"""Energy of self, w.r.t. self.

        :math:`\mathbb{E}[|X-Y|]`, where :math:`X, Y` are i.i.d. copies of self.

        Private method, to be implemented by subclasses.

        Returns
        -------
        2D np.ndarray, same shape as ``self``
            energy values w.r.t. the given points
        """
        return self._energy_default()

    def _energy_x(self, x):
        r"""Energy of self, w.r.t. a constant frame x.

        :math:`\mathbb{E}[|X-x|]`, where :math:`X` is a copy of self,
        and :math:`x` is a constant.

        Private method, to be implemented by subclasses.

        Parameters
        ----------
        x : 2D np.ndarray, same shape as ``self``
            values to compute energy w.r.t. to

        Returns
        -------
        2D np.ndarray, same shape as ``self``
            energy values w.r.t. the given points
        """
        return self._energy_default(x)

    def _energy_default(self, x=None):
        """Energy of self, w.r.t. self or a constant frame x.

        Default implementation, using Monte Carlo estimates.

        Parameters
        ----------
        x : None or 2D np.ndarray, same shape as ``self``
            values to compute energy w.r.t. to

        Returns
        -------
        2D np.ndarray, same shape as ``self``
            energy values w.r.t. the given points
        """
        approx_spl_size = self.get_tag("approx_energy_spl")
        if x is not None and self._has_implementation_of("_ppf"):
            approx_method = (
                "by approximating the energy expectation by the integral "
                "of the absolute difference of x to the ppf,"
                f"with {approx_spl_size} equidistant nodes"
            )
            warn(self._method_error_msg("energy", fill_in=approx_method))

            ps = np.linspace(0, 1, approx_spl_size + 2)[1:-1]
            qs = [np.abs(self.ppf(p) - x) for p in ps]
            en3D = np.array(qs)
            energy = np.mean(en3D, axis=0)
            if self.ndim > 0:
                energy = np.sum(energy, axis=1)
            return energy

        # we want to approximate E[abs(X-Y)]
        # if x = None, X,Y are i.i.d. copies of self
        # if x is not None, X=x (constant), Y=self
        approx_spl_size = self.get_tag("approx_energy_spl")
        approx_method = (
            "by approximating the energy expectation by the arithmetic mean of "
            f"{approx_spl_size} samples"
        )
        warn(self._method_error_msg("energy", fill_in=approx_method))

        # splx, sply = i.i.d. samples of X - Y of size N = approx_spl_size
        N = approx_spl_size
        if x is None:
            splx = self.sample(N)
            sply = self.sample(N)
        else:  # if x is not None
            splx = self._sample_multiply(x, N)
            sply = self.sample(N)

        # approx E[abs(X-Y)] via mean of samples of abs(X-Y) obtained from splx, sply
        spl = splx - sply
        energy = spl.abs().sum(axis=1)

        # todo: check if can use self._sample_mean
        if self.ndim > 0:
            energy = energy.groupby(level=1, sort=False)
        energy = energy.mean()
        if self.ndim > 0:
            energy = pd.DataFrame(energy, index=self.index, columns=["energy"])
        return energy

    def _sample_multiply(self, x, N):
        """Generate N copies of x, in a format as returned by self.sample.

        Auxiliary function used in defaults for private methods.

        Parameters
        ----------
        x : same format as output of sample(), without N,
            or np.ndarray of same shape (2D or 0D)
        N :int

        Returns
        -------
        same format as output of sample(N), containing N copies of x
        """
        if self.ndim > 0:  # and x is not None
            if not isinstance(x, pd.DataFrame):
                x = pd.DataFrame(x, index=self.index, columns=self.columns)
            spl = pd.concat([x] * N, keys=range(N))
        else:  # if self.ndim == 0 and x is not None
            spl = pd.DataFrame([x] * N)
        return spl

    def _sample_mean(self, spl):
        """Take mean of sample as returned by self.sample, respecting shape.

        Auxiliary function used in defaults for private methods.

        Parameters
        ----------
        x : same format as output of sample(N), with N:int,

        Returns
        -------
        mean of sample:
        if ``self`` is array: ``pd.DataFrame`` with same ``index`` and ``columns``
        as ``self;
        if ``self`` is scalar: scalar
        """
        if self.ndim > 0:
            levels = list(range(1, spl.index.nlevels))
            return spl.groupby(level=levels, sort=False).mean()
        else:
            return spl.mean().iloc[0]

    def mean(self):
        r"""Return expected value of the distribution.

        Let :math:`X` be a random variable with the distribution of ``self``.
        Returns the expectation :math:`\mathbb{E}[X]`

        Returns
        -------
        ``pd.DataFrame`` with same rows, columns as ``self``
            expected value of distribution (entry-wise)
        """
        return self._boilerplate("_mean")

    def _mean(self):
        """Return expected value of the distribution.

        Private method, to be implemented by subclasses.
        """
        approx_spl_size = self.get_tag("approx_mean_spl")
        if self._has_implementation_of("_ppf"):
            approx_method = (
                "by approximating the expected value by the integral of the ppf, "
                f"with {approx_spl_size} equidistant nodes"
            )
            warn(self._method_error_msg("mean", fill_in=approx_method))

            ps = np.linspace(0, 1, approx_spl_size + 2)[1:-1]
            qs = [self.ppf(p) for p in ps]
            np3D = np.array(qs)
            means = np.mean(np3D, axis=0)
            return means

        # else we have to rely on samples
        approx_method = (
            "by approximating the expected value by the arithmetic mean of "
            f"{approx_spl_size} samples"
        )
        warn(self._method_error_msg("mean", fill_in=approx_method))

        spl = self.sample(approx_spl_size)
        return self._sample_mean(spl)

    def var(self):
        r"""Return element/entry-wise variance of the distribution.

        Let :math:`X` be a random variable with the distribution of ``self``.
        Returns :math:`\mathbb{V}[X] = \mathbb{E}\left(X - \mathbb{E}[X]\right)^2`,
        where the square is element-wise.

        Returns
        -------
        ``pd.DataFrame`` with same rows, columns as ``self``
            variance of distribution (entry-wise)
        """
        return self._boilerplate("_var")

    def _var(self):
        """Return element/entry-wise variance of the distribution.

        Private method, to be implemented by subclasses.
        """
        approx_spl_size = self.get_tag("approx_var_spl")
        if self._has_implementation_of("_ppf"):
            approx_method = (
                "by approximating the variancee integrals of the ppf, "
                "integral of ppf-squared minus square of integral of ppf, "
                f"each with {approx_spl_size} equidistant nodes"
            )
            warn(self._method_error_msg("var", fill_in=approx_method))

            ps = np.linspace(0, 1, approx_spl_size + 2)[1:-1]
            qs = [self.ppf(p) for p in ps]
            qsq = [q**2 for q in qs]

            mean3D = np.array(qs)
            means = np.mean(mean3D, axis=0)

            mom2s3D = np.array(qsq)
            mom2s = np.mean(mom2s3D, axis=0)

            return mom2s - means**2

        approx_method = (
            "by approximating the variance by the arithmetic mean of "
            f"{approx_spl_size} samples of squared differences"
        )
        warn(self._method_error_msg("var", fill_in=approx_method))

        spl1 = self.sample(approx_spl_size)
        spl2 = self.sample(approx_spl_size)
        spl = (spl1 - spl2) ** 2
        return self._sample_mean(spl) / 2

    def pdfnorm(self, a=2):
        r"""a-norm of pdf, defaults to 2-norm.

        computes a-norm of the entry marginal pdf, i.e.,
        :math:`\mathbb{E}[p_X(X)^{a-1}] = \int p(x)^a dx`,
        where :math:`X` is a random variable distributed according to the entry marginal
        of `self`, and :math:`p_X` is its pdf

        Parameters
        ----------
        a: int or float, optional, default=2

        Returns
        -------
        pd.DataFrame with same rows and columns as `self`
        each entry is :math:`\mathbb{E}[p_X(X)^{a-1}] = \int p(x)^a dx`, see above
        """
        # special case: if a == 1, this is just the integral of the pdf, which is 1
        if a == 1:
            return pd.DataFrame(1.0, index=self.index, columns=self.columns)

        approx_spl_size = self.get_tag("approx_spl")
        approx_method = (
            f"by approximating the {a}-norm of the pdf by the arithmetic mean of "
            f"{approx_spl_size} samples"
        )
        warn(self._method_error_msg("pdfnorm", fill_in=approx_method))

        # uses formula int p(x)^a dx = E[p(X)^{a-1}], and MC approximates the RHS
        spl = [self.pdf(self.sample()) ** (a - 1) for _ in range(approx_spl_size)]
        spl_df = pd.concat(spl, keys=range(approx_spl_size))
        return spl_df.groupby(level=1, sort=False).mean()

    def _coerce_to_self_index_df(self, x, flatten=True):
        """Coerce input to type similar to self.

        If self is not scalar with index and columns,
        coerces x to a pd.DataFrame with index and columns as self.

        If self is scalar, coerces x to a np.float64 instead.

        Parameters
        ----------
        x : array-like, np.ndarray coercible
            input to be coerced to self
        flatten : bool, optional, default=True
            if True, flattens x before broadcasting
            if False, broadcasts x as is

        Returns
        -------
        pd.DataFrame or np.float64
            coerced input, with same index and columns as self, or float

            * if self is scalar: returns a np.float64
            * if self is array-like: returns a pd.DataFrame with same index and columns
              as self, and shape broadcasted to self.shape

            If ``flatten`` is True, flattens ``x`` before broadcasting,
        """
        # scalar case
        if self.ndim == 0:
            x = np.float64(x)
            return x

        # array-like case
        x = np.array(x)
        if flatten:
            x = x.reshape(1, -1)
        df_shape = self.shape
        x = np.broadcast_to(x, df_shape)
        df = pd.DataFrame(x, index=self.index, columns=self.columns)
        return df

    def _coerce_to_self_index_np(self, x, flatten=False):
        """Coerce input to type similar to self.

        Coerces x to a np.ndarray with same shape as self.
        Broadcasts x to self.shape, if necessary, via np.broadcast_to.

        Parameters
        ----------
        x : array-like, np.ndarray coercible
            input to be coerced to self
        flatten : bool, optional, default=True
            if True, flattens x before broadcasting
            if False, broadcasts x as is

        Returns
        -------
        np.ndarray of same shape as self
            coerced input, with same index and columns as self, or float
            Return is ``x`` broadcasted to ``self.shape``, via ``np.broadcast_to``.
            If ``flatten`` is True, flattens ``x`` before broadcasting,
        """
        x = np.array(x)
        if flatten:
            x = x.reshape(1, -1)
        df_shape = self.shape
        x = np.broadcast_to(x, df_shape)
        return x

    def quantile(self, alpha):
        """Return entry-wise quantiles, in Proba/pred_quantiles mtype format.

        This method broadcasts as follows:
        for a scalar `alpha`, computes the `alpha`-quantile entry-wise,
        and returns as a `pd.DataFrame` with same index, and columns as in return.
        If `alpha` is iterable, multiple quantiles will be calculated,
        and the result will be concatenated column-wise (axis=1).

        The `ppf` method also computes quantiles, but broadcasts differently, in
        `numpy` style closer to `tensorflow`.
        In contrast, this `quantile` method broadcasts
        as ``sktime`` forecaster `predict_quantiles`, i.e., columns first.

        Parameters
        ----------
        alpha : float or list of float of unique values
            A probability or list of, at which quantiles are computed.

        Returns
        -------
        quantiles : pd.DataFrame
            Column has multi-index: first level is variable name from `self.columns`,
            second level being the values of `alpha` passed to the function.
            Row index is `self.index`.
            Entries in the i-th row, (j, p)-the column is
            the p-th quantile of the marginal of `self` at index (i, j).
        """
        if not isinstance(alpha, list):
            alpha = [alpha]

        qdfs = []
        for p in alpha:
            p = self._coerce_to_self_index_df(p, flatten=self.ndim > 0)
            qdf = self.ppf(p)
            qdfs += [qdf]

        if self.ndim > 0:
            qres = pd.concat(qdfs, axis=1, keys=alpha)
            qres = qres.reorder_levels([1, 0], axis=1)
        else:
            qdfs = np.expand_dims(np.array(qdfs), 0)
            qres = pd.DataFrame(qdfs, columns=alpha)

        if self.ndim > 0:
            cols = pd.MultiIndex.from_product([self.columns, alpha])
        else:
            clsname = self.__class__.__name__
            cols = pd.MultiIndex.from_product([[clsname], alpha])
            qres.columns = cols

        quantiles = qres.loc[:, cols]
        return quantiles

    def sample(self, n_samples=None):
        """Sample from the distribution.

        Parameters
        ----------
        n_samples : int, optional, default = None
            number of samples to draw from the distribution

        Returns
        -------
        pd.DataFrame
            samples from the distribution

            * if ``n_samples`` is ``None``:
            returns a sample that contains a single sample from ``self``,
            in ``pd.DataFrame`` mtype format convention, with ``index`` and ``columns``
            as ``self``
            * if n_samples is ``int``:
            returns a ``pd.DataFrame`` that contains ``n_samples`` i.i.d.
            samples from ``self``, in ``pd-multiindex`` mtype format convention,
            with same ``columns`` as ``self``, and row ``MultiIndex`` that is product
            of ``RangeIndex(n_samples)`` and ``self.index``
        """
<<<<<<< HEAD
=======

        return self._sample(n_samples=n_samples)

    def _sample(self, n_samples=None):
        """Private method, to be implemented by subclasses."""

>>>>>>> 46825b6d
        def gen_unif():
            np_unif = np.random.uniform(size=self.shape)
            if self.ndim > 0:
                return pd.DataFrame(np_unif, index=self.index, columns=self.columns)
            return np_unif

        # if ppf is implemented, we use inverse transform sampling
        if self._has_implementation_of("_ppf") or self._has_implementation_of("ppf"):
            if n_samples is None:
                return self.ppf(gen_unif())
            # else, we generate n_samples i.i.d. samples
            pd_smpl = [self.ppf(gen_unif()) for _ in range(n_samples)]
            if self.ndim > 0:
                df_spl = pd.concat(pd_smpl, keys=range(n_samples))
            else:
                df_spl = pd.DataFrame(pd_smpl)
            return df_spl

        raise NotImplementedError(self._method_error_msg("sample", "error"))

    def plot(self, fun=None, ax=None, **kwargs):
        """Plot the distribution.

        Different distribution defining functions can be selected for plotting
        via the ``fun`` parameter.
        The functions available are the same as the methods of the distribution class,
        e.g., ``"pdf"``, ``"cdf"``, ``"ppf"``.

        For array distribution, the marginal distribution at each entry is plotted,
        as a separate subplot.

        Parameters
        ----------
        fun : str, optional, default="pdf" for continuous distributions, otherwise "cdf"
            the function to plot, one of "pdf", "cdf", "ppf"
        ax : matplotlib Axes object, optional
            matplotlib Axes to plot in
            if not provided, defaults to current axes (``plot.gca``)
        kwargs : keyword arguments
            passed to the plotting function

        Returns
        -------
        fig : matplotlib.Figure, only returned if self is array distribution
            matplotlig Figure object for subplots
        ax : matplotlib.Axes
            the axis or axes on which the plot is drawn
        """
        _check_soft_dependencies("matplotlib", obj="distribution plot")

        from matplotlib.pyplot import subplots

        if fun is None:
            if self.get_tag("distr:measuretype", "mixed") == "continuous":
                fun = "pdf"
            else:
                fun = "cdf"

        if self.ndim > 0:
            if "x_bounds" not in kwargs:
                upper = self.ppf(0.999).values.flatten().max()
                lower = self.ppf(0.001).values.flatten().min()
                x_bounds = (lower, upper)
            else:
                x_bounds = kwargs.pop("x_bounds")
            if "sharex" not in kwargs:
                sharex = True
            else:
                sharex = kwargs.pop("sharex")
            if "sharey" not in kwargs:
                sharey = True
            else:
                sharey = kwargs.pop("sharey")

            x_argname = _get_first_argname(getattr(self, fun))

            def get_ax(ax, i, j, shape):
                """Get axes at iloc i, j - API unifier for 2D and 1D subplot figures.

                Covers inconsistency in matplotlib where creation of (m, 1) matrix
                of subplots creates a 1D object and not a 2D object.
                """
                if shape[1] == 1:
                    return ax[i]
                else:
                    return ax[i, j]

            shape = self.shape
            fig, ax = subplots(shape[0], shape[1], sharex=sharex, sharey=sharey)
            for i, j in np.ndindex(shape):
                d_ij = self.iloc[i, j]
                ax_ij = get_ax(ax, i, j, shape)
                d_ij.plot(
                    fun=fun,
                    ax=ax_ij,
                    x_bounds=x_bounds,
                    print_labels="off",
                    x_argname=x_argname,
                    **kwargs,
                )
            for i in range(shape[0]):
                ax_i0 = get_ax(ax, i, 0, shape)
                ax_i0.set_ylabel(f"{self.index[i]}")
            for j in range(shape[1]):
                ax_0j = get_ax(ax, 0, j, shape)
                ax_0j.set_title(f"{self.columns[j]}")
            fig.supylabel(f"{fun}({x_argname})")
            fig.supxlabel(f"{x_argname}")
            return fig, ax

        # for now, all plots default to this function
        # but this could be changed to a dispatch mechanism
        # e.g., using this line instead
        # plot_fun_name = f"_plot_{fun}"
        plot_fun_name = "_plot_single"

        ax = getattr(self, plot_fun_name)(ax=ax, fun=fun, **kwargs)
        return ax

    def _plot_single(self, ax=None, **kwargs):
        """Plot the pdf of the distribution."""
        import matplotlib.pyplot as plt

        fun = kwargs.pop("fun")
        print_labels = kwargs.pop("print_labels", "on")
        x_argname = kwargs.pop("x_argname", "x")

        # obtain x axis bounds for plotting
        if "x_bounds" in kwargs:
            lower, upper = kwargs.pop("x_bounds")
        elif fun != "ppf":
            lower, upper = self.ppf(0.001), self.ppf(0.999)

        if fun == "ppf":
            lower, upper = 0.001, 0.999

        x_arr = np.linspace(lower, upper, 1000)
        y_arr = [getattr(self, fun)(x) for x in x_arr]
        y_arr = np.array(y_arr)

        if ax is None:
            ax = plt.gca()

        ax.plot(x_arr, y_arr, **kwargs)

        if print_labels == "on":
            ax.set_xlabel(f"{x_argname}")
            ax.set_ylabel(f"{fun}({x_argname})")
        return ax


class _Indexer:
    """Indexer for BaseDistribution, for pandas-like index in loc and iloc property."""

    def __init__(self, ref, method="_loc"):
        self.ref = ref
        self.method = method

    def __call__(self, *args, **kwargs):
        """Error message to tell the user to use [ ] instead of ( )."""
        methodname = self.method[1:]
        clsname = self.ref.__class__.__name__
        raise ValueError(
            f"Error while attempting to index {clsname} probability "
            f"distribution instance via {methodname}: "
            f"Please use square brackets [] for indexing a distribution, i.e., "
            f"mydist.{methodname}[index] or mydist.{methodname}[index1, index2], "
            f"not mydist.{methodname}(index) or mydist.{methodname}(index1, index2)"
        )

    def __getitem__(self, key):
        """Getitem dunder, for use in my_distr.loc[index] and my_distr.iloc[index]."""

        def is_noneslice(obj):
            res = isinstance(obj, slice)
            res = res and obj.start is None and obj.stop is None and obj.step is None
            return res

        ref = self.ref
        indexer = getattr(ref, self.method)

        # handle special case of multiindex in loc with single tuple key
        if isinstance(key, tuple) and not any(isinstance(k, tuple) for k in key):
            if isinstance(ref.index, pd.MultiIndex) and self.method == "_loc":
                if type(ref).__name__ != "Empirical":
                    return indexer(rowidx=key, colidx=None)

        # general case
        if isinstance(key, tuple):
            if not len(key) == 2:
                raise ValueError(
                    "there should be one or two keys when calling .loc, "
                    "e.g., mydist[key], or mydist[key1, key2]"
                )
            rows = key[0]
            cols = key[1]
            if is_noneslice(rows) and is_noneslice(cols):
                return ref
            elif is_noneslice(cols):
                return indexer(rowidx=rows, colidx=None)
            elif is_noneslice(rows):
                return indexer(rowidx=None, colidx=cols)
            else:
                return indexer(rowidx=rows, colidx=cols)
        else:
            return indexer(rowidx=key, colidx=None)


class _BaseTFDistribution(BaseDistribution):
    """Adapter for tensorflow-probability distributions."""

    _tags = {
        "python_dependencies": "tensorflow_probability",
        "capabilities:approx": ["energy"],
        "capabilities:exact": ["mean", "var", "pdf", "log_pdf", "cdf", "ppf"],
    }

    def __init__(self, index=None, columns=None, distr=None):
        self.distr = distr

        super().__init__(index=index, columns=columns)

    def __str__(self):
        return self.to_str()

    def pdf(self, x):
        r"""Probability density function.

        Let :math:`X` be a random variables with the distribution of `self`,
        taking values in `(N, n)` `DataFrame`-s
        Let :math:`x\in \mathbb{R}^{N\times n}`.
        By :math:`p_{X_{ij}}`, denote the marginal pdf of :math:`X` at the
        :math:`(i,j)`-th entry.

        The output of this method, for input `x` representing :math:`x`,
        is a `DataFrame` with same columns and indices as `self`,
        and entries :math:`p_{X_{ij}}(x_{ij})`.

        If `self` has a mixed or discrete distribution, this returns
        the weighted continuous part of `self`'s distribution instead of the pdf,
        i.e., the marginal pdf integrate to the weight of the continuous part.

        Parameters
        ----------
        x : `pandas.DataFrame` or 2D np.ndarray
            representing :math:`x`, as above

        Returns
        -------
        `DataFrame` with same columns and index as `self`
            containing :math:`p_{X_{ij}}(x_{ij})`, as above
        """
        if isinstance(x, pd.DataFrame):
            dist_at_x = self.loc[x.index, x.columns]
            tensor = dist_at_x.distr.prob(x.values)
            return pd.DataFrame(tensor, index=x.index, columns=x.columns)
        else:
            dist_at_x = self
            return dist_at_x.distr.prob(x)

    def log_pdf(self, x):
        r"""Logarithmic probability density function.

        Numerically more stable than calling pdf and then taking logartihms.

        Let :math:`X` be a random variables with the distribution of `self`,
        taking values in `(N, n)` `DataFrame`-s
        Let :math:`x\in \mathbb{R}^{N\times n}`.
        By :math:`p_{X_{ij}}`, denote the marginal pdf of :math:`X` at the
        :math:`(i,j)`-th entry.

        The output of this method, for input `x` representing :math:`x`,
        is a `DataFrame` with same columns and indices as `self`,
        and entries :math:`\log p_{X_{ij}}(x_{ij})`.

        If `self` has a mixed or discrete distribution, this returns
        the weighted continuous part of `self`'s distribution instead of the pdf,
        i.e., the marginal pdf integrate to the weight of the continuous part.

        Parameters
        ----------
        x : `pandas.DataFrame` or 2D np.ndarray
            representing :math:`x`, as above

        Returns
        -------
        `DataFrame` with same columns and index as `self`
            containing :math:`\log p_{X_{ij}}(x_{ij})`, as above
        """
        if isinstance(x, pd.DataFrame):
            dist_at_x = self.loc[x.index, x.columns]
            tensor = dist_at_x.distr.log_prob(x.values)
            return pd.DataFrame(tensor, index=x.index, columns=x.columns)
        else:
            dist_at_x = self
            return dist_at_x.distr.log_prob(x)

    def cdf(self, x):
        """Cumulative distribution function."""
        if isinstance(x, pd.DataFrame):
            dist_at_x = self.loc[x.index, x.columns]
            tensor = dist_at_x.distr.cdf(x.values)
            return pd.DataFrame(tensor, index=x.index, columns=x.columns)
        else:
            dist_at_x = self
            return dist_at_x.distr.cdf(x)

    def _sample(self, n_samples=None):
        """Sample from the distribution.

        Parameters
        ----------
        n_samples : int, optional, default = None
            number of samples to draw from the distribution

        Returns
        -------
        pd.DataFrame
            samples from the distribution

            * if ``n_samples`` is ``None``:
            returns a sample that contains a single sample from ``self``,
            in ``pd.DataFrame`` mtype format convention, with ``index`` and ``columns``
            as ``self``
            * if n_samples is ``int``:
            returns a ``pd.DataFrame`` that contains ``n_samples`` i.i.d.
            samples from ``self``, in ``pd-multiindex`` mtype format convention,
            with same ``columns`` as ``self``, and row ``MultiIndex`` that is product
            of ``RangeIndex(n_samples)`` and ``self.index``
        """
        if n_samples is None:
            np_spl = self.distr.sample().numpy()
            return pd.DataFrame(np_spl, index=self.index, columns=self.columns)
        else:
            np_spl = self.distr.sample(n_samples).numpy()
            np_spl = np_spl.reshape(-1, np_spl.shape[-1])
            mi = _prod_multiindex(range(n_samples), self.index)
            df_spl = pd.DataFrame(np_spl, index=mi, columns=self.columns)
            return df_spl


def _prod_multiindex(ix1, ix2):
    rows = []

    def add_rows(rows, ix):
        if isinstance(ix, pd.MultiIndex):
            ix = ix.to_frame()
            rows += [ix[col] for col in ix.columns]
        else:
            rows += [ix]
        return rows

    rows = add_rows(rows, ix1)
    rows = add_rows(rows, ix2)
    res = pd.MultiIndex.from_product(rows)
    res.names = [None] * len(res.names)
    return res


def is_scalar_notnone(obj):
    """Check if obj is scalar and not None."""
    return obj is not None and np.isscalar(obj)


def _get_first_argname(fun):
    """Get the name of the first argument of a function as str."""
    from inspect import signature

    return list(signature(fun).parameters.keys())[0]


def _coerce_to_pd_index_or_none(x):
    """Coerce to pd.Index, if not None, else return None."""
    if x is None:
        return None
    if isinstance(x, pd.Index):
        return x
    return pd.Index(x)<|MERGE_RESOLUTION|>--- conflicted
+++ resolved
@@ -1617,15 +1617,12 @@
             with same ``columns`` as ``self``, and row ``MultiIndex`` that is product
             of ``RangeIndex(n_samples)`` and ``self.index``
         """
-<<<<<<< HEAD
-=======
 
         return self._sample(n_samples=n_samples)
 
     def _sample(self, n_samples=None):
         """Private method, to be implemented by subclasses."""
 
->>>>>>> 46825b6d
         def gen_unif():
             np_unif = np.random.uniform(size=self.shape)
             if self.ndim > 0:
