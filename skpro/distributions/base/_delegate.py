--- conflicted
+++ resolved
@@ -33,11 +33,7 @@
 
     # attribute for _DelegatedDistribution, which then delegates
     #     all non-overridden methods are same as of getattr(self, _delegate_name)
-<<<<<<< HEAD
-    #     see further details in _DelegatedRegressor docstring
-=======
     #     see further details in _DelegatedDistribution docstring
->>>>>>> c4247bfb
     _delegate_name = "delegate_"
 
     def _get_delegate(self):
