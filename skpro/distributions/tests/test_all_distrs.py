"""Tests for BaseDistribution API points."""
# copyright: skpro developers, BSD-3-Clause License (see LICENSE file)
# adapted from sktime

__author__ = ["fkiraly", "Alex-JG3"]

import numpy as np
import pandas as pd
import pytest
from skbase.testing import QuickTester

from skpro.datatypes import check_is_mtype
from skpro.tests.test_all_estimators import BaseFixtureGenerator, PackageConfig
from skpro.utils.index import random_ss_ix


class DistributionFixtureGenerator(BaseFixtureGenerator):
    """Fixture generator for probability distributions.

    Fixtures parameterized
    ----------------------
    object_class: object inheriting from BaseObject
        ranges over object classes not excluded by EXCLUDE_OBJECTS, EXCLUDED_TESTS
    object_instance: instance of object inheriting from BaseObject
        ranges over object classes not excluded by EXCLUDE_OBJECTS, EXCLUDED_TESTS
        instances are generated by create_test_instance class method
    """

    object_type_filter = "distribution"


def _has_capability(distr, method):
    """Check whether distr has capability of method.

    Parameters
    ----------
    distr : BaseDistribution object
    method : str
        method name to check

    Returns
    -------
    whether distr has capability method, according to tags
    capabilities:approx and capabilities:exact
    """
    approx_methods = distr.get_tag("capabilities:approx")
    exact_methods = distr.get_tag("capabilities:exact")
    return method in approx_methods or method in exact_methods


METHODS_SCALAR = ["mean", "var", "energy"]
METHODS_SCALAR_POS = ["var", "energy"]  # result always non-negative?
METHODS_X = ["energy", "pdf", "log_pdf", "cdf"]
METHODS_X_POS = ["energy", "pdf", "cdf"]  # result always non-negative?
METHODS_P = ["ppf"]
METHODS_ROWWISE = ["energy"]  # results in one column


class TestAllDistributions(PackageConfig, DistributionFixtureGenerator, QuickTester):
    """Module level tests for all skpro parameter fitters."""

<<<<<<< HEAD
=======
    # TEMPORARY skip for CyclicBoosting and QPD classes
    # due to silent failures on main, se #190
    exclude_objects = ["QPD_S", "QPD_B", "QPD_U"]
    # remove this when fixing failures to re-enable testing

    def test_shape(self, object_instance):
        """Test index, columns, len and shape of distribution."""
        d = object_instance

        assert isinstance(d.index, pd.Index)
        assert isinstance(d.columns, pd.Index)

        assert isinstance(d.shape, tuple)
        assert len(d.shape) == 2

        assert d.shape[0] == len(d.index)
        assert d.shape[1] == len(d.columns)

        assert isinstance(len(d), int)
        assert len(d) == d.shape[0]

>>>>>>> 8704448e
    @pytest.mark.parametrize("shuffled", [False, True])
    def test_sample(self, object_instance, shuffled):
        """Test sample expected return."""
        d = object_instance

        if shuffled:
            d = _shuffle_distr(d)

        res = d.sample()

        assert d.shape == res.shape
        assert (res.index == d.index).all()
        assert (res.columns == d.columns).all()

        res_panel = d.sample(3)
        dummy_panel = pd.concat([res, res, res], keys=range(3))
        assert dummy_panel.shape == res_panel.shape
        assert (res_panel.index == dummy_panel.index).all()
        assert (res_panel.columns == dummy_panel.columns).all()

    @pytest.mark.parametrize("shuffled", [False, True])
    @pytest.mark.parametrize("method", METHODS_SCALAR, ids=METHODS_SCALAR)
    def test_methods_scalar(self, object_instance, method, shuffled):
        """Test expected return of scalar methods."""
        if not _has_capability(object_instance, method):
            return None

        d = object_instance
        if shuffled:
            d = _shuffle_distr(d)

        res = getattr(d, method)()

        _check_output_format(res, d, method)

    @pytest.mark.parametrize("shuffled", [False, True])
    @pytest.mark.parametrize("method", METHODS_X, ids=METHODS_X)
    def test_methods_x(self, object_instance, method, shuffled):
        """Test expected return of methods that take sample-like argument."""
        if not _has_capability(object_instance, method):
            return None

        d = object_instance

        if shuffled:
            d = _shuffle_distr(d)

        x = d.sample()
        res = getattr(d, method)(x)

        _check_output_format(res, d, method)

    @pytest.mark.parametrize("shuffled", [False, True])
    @pytest.mark.parametrize("method", METHODS_P, ids=METHODS_P)
    def test_methods_p(self, object_instance, method, shuffled):
        """Test expected return of methods that take percentage-like argument."""
        if not _has_capability(object_instance, method):
            return None

        d = object_instance

        if shuffled:
            d = _shuffle_distr(d)

        np_unif = np.random.uniform(size=d.shape)
        p = pd.DataFrame(np_unif, index=d.index, columns=d.columns)
        res = getattr(object_instance, method)(p)

        _check_output_format(res, d, method)

    @pytest.mark.parametrize("q", [0.7, [0.1, 0.3, 0.9]])
    def test_quantile(self, object_instance, q):
        """Test expected return of quantile method."""
        if not _has_capability(object_instance, "ppf"):
            return None

        d = object_instance

        def _check_quantile_output(obj, q):
            assert check_is_mtype(
                obj, "pred_quantiles", "Proba", msg_return_dict="list"
            )
            assert (obj.index == d.index).all()

            if not isinstance(q, list):
                q = [q]
            expected_columns = pd.MultiIndex.from_product([d.columns, q])
            assert (obj.columns == expected_columns).all()

        res = d.quantile(q)
        _check_quantile_output(res, q)

    @pytest.mark.parametrize("subset_row", [True, False])
    @pytest.mark.parametrize("subset_col", [True, False])
    def test_subsetting(self, object_instance, subset_row, subset_col):
        """Test subsetting of distribution."""
        d = object_instance

        if subset_row:
            ix_loc = random_ss_ix(d.index, 3)
            ix_iloc = d.index.get_indexer(ix_loc)
        else:
            ix_loc = d.index
            ix_iloc = pd.RangeIndex(len(d.index))

        if subset_col:
            iy_loc = random_ss_ix(d.columns, 1)
            iy_iloc = d.columns.get_indexer(iy_loc)
        else:
            iy_loc = d.columns
            iy_iloc = pd.RangeIndex(len(d.columns))

        res_loc = d.loc[ix_loc, iy_loc]

        assert isinstance(res_loc, type(d))
        assert res_loc.shape == (len(ix_loc), len(iy_loc))
        assert (res_loc.index == ix_loc).all()
        assert (res_loc.columns == iy_loc).all()

        res_iloc = d.iloc[ix_iloc, iy_iloc]

        assert isinstance(res_iloc, type(d))
        assert res_iloc.shape == (len(ix_iloc), len(iy_iloc))
        assert (res_iloc.index == ix_loc).all()
        assert (res_iloc.columns == iy_loc).all()

    def test_log_pdf_and_pdf(self, object_instance):
        """Test that the log of the pdf and log_pdf function are similar."""
        d = object_instance
        capabilities_exact = d.get_tags()["capabilities:exact"]

        if "log_pdf" not in capabilities_exact or "pdf" not in capabilities_exact:
            return
        x = d.sample()
        pdf = d.pdf(x)
        log_pdf = d.log_pdf(x)
        assert np.allclose(np.log(pdf), log_pdf)

    def test_ppf_and_cdf(self, object_instance):
        """Test that the ppf is the inverse of the cdf."""
        d = object_instance
        capabilities_exact = d.get_tags()["capabilities:exact"]

        if "ppf" not in capabilities_exact or "cdf" not in capabilities_exact:
            return
        x = d.sample()
        x_approx = d.ppf(d.cdf(x))
        assert np.allclose(x.values, x_approx.values)


def _check_output_format(res, dist, method):
    """Check output format expectations for BaseDistribution tests."""
    if method in METHODS_ROWWISE:
        exp_shape = (dist.shape[0], 1)
    else:
        exp_shape = dist.shape
    assert res.shape == exp_shape
    assert (res.index == dist.index).all()
    if method not in METHODS_ROWWISE:
        assert (res.columns == dist.columns).all()

    if method in METHODS_SCALAR_POS or method in METHODS_X_POS:
        assert (res >= 0).all().all()

    if isinstance(res, pd.DataFrame):
        assert res.apply(pd.api.types.is_numeric_dtype).all()
    elif isinstance(res, pd.Series):
        assert pd.api.types.is_numeric_dtype(res)
    else:
        raise TypeError("res must be a pandas DataFrame or Series.")


def _shuffle_distr(d):
    """Shuffle distribution row index."""
    shuffled_index = pd.DataFrame(d.index).sample(frac=1).index
    return d.loc[shuffled_index]<|MERGE_RESOLUTION|>--- conflicted
+++ resolved
@@ -59,13 +59,6 @@
 class TestAllDistributions(PackageConfig, DistributionFixtureGenerator, QuickTester):
     """Module level tests for all skpro parameter fitters."""
 
-<<<<<<< HEAD
-=======
-    # TEMPORARY skip for CyclicBoosting and QPD classes
-    # due to silent failures on main, se #190
-    exclude_objects = ["QPD_S", "QPD_B", "QPD_U"]
-    # remove this when fixing failures to re-enable testing
-
     def test_shape(self, object_instance):
         """Test index, columns, len and shape of distribution."""
         d = object_instance
@@ -82,7 +75,6 @@
         assert isinstance(len(d), int)
         assert len(d) == d.shape[0]
 
->>>>>>> 8704448e
     @pytest.mark.parametrize("shuffled", [False, True])
     def test_sample(self, object_instance, shuffled):
         """Test sample expected return."""
