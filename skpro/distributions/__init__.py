--- conflicted
+++ resolved
@@ -3,15 +3,12 @@
 # copyright: skpro developers, BSD-3-Clause License (see LICENSE file)
 # adapted from sktime
 
-<<<<<<< HEAD
 __all__ = [
+    "Empirical",
     "Laplace",
     "Mixture",
     "Normal",
 ]
-=======
-__all__ = ["Empirical", "Laplace", "Normal"]
->>>>>>> 1146d6e2
 
 from skpro.distributions.empirical import Empirical
 from skpro.distributions.laplace import Laplace
