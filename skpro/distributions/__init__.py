"""Probability distribution objects."""
# copyright: skpro developers, BSD-3-Clause License (see LICENSE file)
# adapted from sktime

__all__ = [
    "Empirical",
    "Laplace",
    "Mixture",
    "Normal",
<<<<<<< HEAD
    "LogNormal",
    "TDistribution",
=======
    "Poisson",
>>>>>>> fbca08e4
    "QPD_S",
    "QPD_B",
    "QPD_U",
    "TDistribution",
]

from skpro.distributions.empirical import Empirical
from skpro.distributions.laplace import Laplace
from skpro.distributions.mixture import Mixture
from skpro.distributions.normal import Normal
from skpro.distributions.poisson import Poisson
from skpro.distributions.qpd import QPD_B, QPD_S, QPD_U
from skpro.distributions.t import TDistribution<|MERGE_RESOLUTION|>--- conflicted
+++ resolved
@@ -7,12 +7,8 @@
     "Laplace",
     "Mixture",
     "Normal",
-<<<<<<< HEAD
     "LogNormal",
-    "TDistribution",
-=======
     "Poisson",
->>>>>>> fbca08e4
     "QPD_S",
     "QPD_B",
     "QPD_U",
@@ -25,4 +21,5 @@
 from skpro.distributions.normal import Normal
 from skpro.distributions.poisson import Poisson
 from skpro.distributions.qpd import QPD_B, QPD_S, QPD_U
-from skpro.distributions.t import TDistribution+from skpro.distributions.t import TDistribution
+from skpro.distributions.lognormal import LogNormal