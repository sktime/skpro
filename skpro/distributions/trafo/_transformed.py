--- conflicted
+++ resolved
@@ -45,8 +45,6 @@
     >>>
     >>> n = Normal(mu=0, sigma=1)
     >>> # transform the distribution by taking the exponential
-<<<<<<< HEAD
-=======
     >>> t = TransformedDistribution(distribution=n, transform=np.exp)
 
     If the inverse is known, it can be given to ensure more methods are exact:
@@ -57,7 +55,6 @@
     ... )
 
     Can also be constructed with a ``FunctionTransformer``:
->>>>>>> c44abbc4
     >>> ft = FunctionTransformer(func=np.log, inverse_func=np.exp)
     >>> t = TransformedDistribution(distribution=n, transform=ft)
     """
@@ -70,7 +67,6 @@
             "energy",
             "cdf",
         ],
-        "capabilities:exact": ["ppf", "pdf", "log_pdf"],
         "capabilities:exact": ["ppf"],
         "distr:measuretype": "mixed",
         "distr:paramtype": "composite",
@@ -91,9 +87,6 @@
         self.assume_monotonic = assume_monotonic
 
         self._is_scalar_dist = self.distribution.ndim == 0
-        self.transformer_ = DifferentiableTransformer._coerce_to_differentiable(
-            transform
-        )
 
         # determine index and columns
         if not self._is_scalar_dist:
@@ -112,28 +105,6 @@
 
         super().__init__(index=index, columns=columns)
 
-<<<<<<< HEAD
-        # Set tags after super().__init__() to ensure they persist
-        if self.transformer_._check_inverse_func():
-            self.set_tags(
-                **{
-                    "capabilities:exact": ["ppf", "pdf", "log_pdf"],
-                    "capabilities:approx": ["pdfnorm", "mean", "var", "energy"],
-                }
-            )
-        else:
-            self.set_tags(
-                **{
-                    "capabilities:exact": [],
-                    "capabilities:approx": [
-                        "pdfnorm",
-                        "mean",
-                        "var",
-                        "energy",
-                    ],
-                }
-            )
-=======
         # transformed discret distributions are always discrete
         # (otherwise we only know that they are mixed)
         if distribution.get_tag("distr:measuretype") == "discrete":
@@ -141,14 +112,16 @@
 
         # if inverse_transform is given, we can do exact cdf
         # due to the formula F_g(x)(y) = F_X(g^-1(x))
-        if self.inverse_transform is not None:
+        if (
+            self.inverse_transform is not None
+            or self.transformer_._check_inverse_func()
+        ):
             self.set_tags(
                 **{
-                    "capabilities:exact": ["ppf", "cdf"],
+                    "capabilities:exact": ["ppf", "cdf", "pdf", "log_pdf"],
                     "capabilities:approx": ["pdfnorm", "mean", "var", "energy"],
                 }
             )
->>>>>>> c44abbc4
 
     def _pdf(self, x):
         r"""Probability density function.
@@ -162,7 +135,6 @@
         ----------
         x : pd.DataFrame, same shape as ``self``
             points where the pdf is evaluated
-<<<<<<< HEAD
 
         Returns
         -------
@@ -224,82 +196,6 @@
 
         if self.transformer_._check_inverse_func():
             jacobian = np.abs(self.transformer_.inverse_transform_diff(x))
-        else:
-            raise ValueError(
-                "The transform must have an inverse_transform to compute the log-pdf.",
-            )
-
-        return log_pdf_out - np.log(jacobian)
-
-    def _iloc(self, rowidx=None, colidx=None):
-        distr = self.distribution.iloc[rowidx, colidx]
-=======
->>>>>>> c44abbc4
-
-        Returns
-        -------
-        pd.DataFrame, same shape as ``self``
-            pdf values at the given points
-        """
-        dist = self.distribution
-        x_ = self.transformer_.transform(x)
-        pdf_out = dist.pdf(x_)
-
-        if isinstance(pdf_out, pd.DataFrame):
-            if self.index is not None:
-                pdf_out.index = self.index
-            if self.columns is not None:
-                pdf_out.columns = self.columns
-        elif not self._is_scalar_dist:
-            pdf_out = pd.DataFrame(pdf_out, index=self.index, columns=self.columns)
-
-        if self.transformer_._check_inverse_func():
-            jacobian = np.abs(self.transformer_.inverse_transform_diff(x)).reshape(
-                -1, 1
-            )
-        else:
-            raise ValueError(
-                "The transform must have an inverse_transform to compute the pdf.",
-            )
-
-        return pdf_out / jacobian.reshape(-1, 1)
-
-    def _log_pdf(self, x):
-        r"""Logarithmic probability density function.
-
-        This currently implements an approximation of the log-pdf, by using the
-        simplified assumption that the log-pdf of the transformed distribution is
-        descriptive the log-pdf on the original distribution. For positive monotonic
-        transformations, direction is preserved, but magnitude and scale may not be.
-
-        Parameters
-        ----------
-        x : pd.DataFrame, same shape as ``self``
-            points where the log-pdf is evaluated
-
-        Returns
-        -------
-        pd.DataFrame, same shape as ``self``
-            log-pdf values at the given points
-        """
-        dist = self.distribution
-        x_ = self.transformer_.transform(x)
-        log_pdf_out = dist.log_pdf(x_)
-
-        if isinstance(log_pdf_out, pd.DataFrame):
-            if self.index is not None:
-                log_pdf_out.index = self.index
-            if self.columns is not None:
-                log_pdf_out.columns = self.columns
-        elif not self._is_scalar_dist:
-            log_pdf_out = pd.DataFrame(
-                log_pdf_out, index=self.index, columns=self.columns
-            )
-
-        if self.transformer_._check_inverse_func():
-            jacobian = np.abs(self.transformer_.inverse_transform_diff(x)).reshape(
-                -1, 1
-            )
         else:
             raise ValueError(
                 "The transform must have an inverse_transform to compute the log-pdf.",
@@ -379,12 +275,9 @@
         elif not self.assume_monotonic and self.inverse_transform is not None:
             return super().ppf(p)
 
-<<<<<<< HEAD
-=======
         if self.ndim != 0:
             p = pd.DataFrame(p, index=self.index, columns=self.columns)
 
->>>>>>> c44abbc4
         trafo = self.transformer_.inverse_transform
         inner_ppf = self.distribution.ppf(p)
 
@@ -524,10 +417,6 @@
             "columns": pd.Index(["a", "b"]),  # this should override n_row.columns
         }
 
-<<<<<<< HEAD
-        params3 = {
-            "distribution": n_array,
-=======
         # array case example with inverse transform
         n_array = Normal(mu=[[1, 2], [3, 4]], sigma=1, columns=pd.Index(["c", "d"]))
         params3 = {
@@ -540,15 +429,11 @@
 
         params4 = {
             "distribution": n_array,
->>>>>>> c44abbc4
             "transform": ft,
             "index": pd.Index([1, 2]),
             "columns": pd.Index(["a", "b"]),  # this should override n_row.columns
         }
 
-<<<<<<< HEAD
-        return [params1, params2, params3]
-=======
         # scalar case example with inverse transform
         params5 = {
             "distribution": n_scalar,
@@ -557,7 +442,6 @@
         }
 
         return [params1, params2, params3, params4, params5]
->>>>>>> c44abbc4
 
 
 def is_scalar_notnone(obj):
