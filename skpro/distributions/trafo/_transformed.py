--- conflicted
+++ resolved
@@ -45,10 +45,6 @@
     >>>
     >>> n = Normal(mu=0, sigma=1)
     >>> # transform the distribution by taking the exponential
-<<<<<<< HEAD
-    >>> ft = FunctionTransformer(func=np.log, inverse_func=np.exp)
-    >>> t = TransformedDistribution(distribution=n, transform=ft)
-=======
     >>> t = TransformedDistribution(distribution=n, transform=np.exp)
 
     If the inverse is known, it can be given to ensure more methods are exact:
@@ -57,7 +53,10 @@
     ...     transform=np.exp,
     ...     inverse_transform=np.log,
     ... )
->>>>>>> 45e7e876
+
+    Can also be constructed with a ``FunctionTransformer``:
+    >>> ft = FunctionTransformer(func=np.log, inverse_func=np.exp)
+    >>> t = TransformedDistribution(distribution=n, transform=ft)
     """
 
     _tags = {
@@ -68,11 +67,8 @@
             "energy",
             "cdf",
         ],
-<<<<<<< HEAD
         "capabilities:exact": ["ppf", "pdf", "log_pdf"],
-=======
         "capabilities:exact": ["ppf"],
->>>>>>> 45e7e876
         "distr:measuretype": "mixed",
         "distr:paramtype": "composite",
     }
@@ -109,7 +105,21 @@
 
         super().__init__(index=index, columns=columns)
 
-<<<<<<< HEAD
+        # transformed discret distributions are always discrete
+        # (otherwise we only know that they are mixed)
+        if distribution.get_tag("distr:measuretype") == "discrete":
+            self.set_tags(**{"distr:measuretype": "discrete"})
+
+        # if inverse_transform is given, we can do exact cdf
+        # due to the formula F_g(x)(y) = F_X(g^-1(x))
+        if self.inverse_transform is not None:
+            self.set_tags(
+                **{
+                    "capabilities:exact": ["ppf", "cdf"],
+                    "capabilities:approx": ["pdfnorm", "mean", "var", "energy"],
+                }
+            )
+
     def _pdf(self, x):
         r"""Probability density function.
 
@@ -193,22 +203,6 @@
             )
 
         return log_pdf_out - np.log(jacobian)
-=======
-        # transformed discret distributions are always discrete
-        # (otherwise we only know that they are mixed)
-        if distribution.get_tag("distr:measuretype") == "discrete":
-            self.set_tags(**{"distr:measuretype": "discrete"})
-
-        # if inverse_transform is given, we can do exact cdf
-        # due to the formula F_g(x)(y) = F_X(g^-1(x))
-        if self.inverse_transform is not None:
-            self.set_tags(
-                **{
-                    "capabilities:exact": ["ppf", "cdf"],
-                    "capabilities:approx": ["pdfnorm", "mean", "var", "energy"],
-                }
-            )
->>>>>>> 45e7e876
 
     def _iloc(self, rowidx=None, colidx=None):
         if is_scalar_notnone(rowidx) and is_scalar_notnone(colidx):
@@ -423,34 +417,31 @@
             "columns": pd.Index(["a", "b"]),  # this should override n_row.columns
         }
 
-<<<<<<< HEAD
-        params3 = {
-            "distribution": n_array,
-            "transform": ft,
-=======
         # array case example with inverse transform
         n_array = Normal(mu=[[1, 2], [3, 4]], sigma=1, columns=pd.Index(["c", "d"]))
         params3 = {
             "distribution": n_array,
             "transform": lambda x: 2 * x,
             "inverse_transform": lambda x: x / 2,
->>>>>>> 45e7e876
             "index": pd.Index([1, 2]),
             "columns": pd.Index(["a", "b"]),  # this should override n_row.columns
         }
 
-<<<<<<< HEAD
-        return [params1, params2, params3]
-=======
+        params4 = {
+            "distribution": n_array,
+            "transform": ft,
+            "index": pd.Index([1, 2]),
+            "columns": pd.Index(["a", "b"]),  # this should override n_row.columns
+        }
+
         # scalar case example with inverse transform
-        params4 = {
+        params5 = {
             "distribution": n_scalar,
             "transform": np.exp,
             "inverse_transform": np.log,
         }
 
-        return [params1, params2, params3, params4]
->>>>>>> 45e7e876
+        return [params1, params2, params3, params4, params5]
 
 
 def is_scalar_notnone(obj):
