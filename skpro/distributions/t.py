--- conflicted
+++ resolved
@@ -16,11 +16,7 @@
     Parameters
     ----------
     mean : float or array of float (1D or 2D)
-<<<<<<< HEAD
-        median of the t-distribution distribution.
-=======
         median of the t-distribution.
->>>>>>> e817003a
         Same as the mean, if it exists.
     sd : float or array of float (1D or 2D), must be positive
         scale parameter of the t-distribution.
