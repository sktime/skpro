<<<<<<< HEAD
# -*- coding: utf-8 -*-
"""Bagging probabilistic regressors."""

__author__ = ["fkiraly"]
__all__ = ["BaggingRegressor"]

from math import ceil
=======
# LEGACY MODULE - TODO: remove or refactor
>>>>>>> 0d8bd68b

import numpy as np
import pandas as pd

from skpro.distributions.mixture import Mixture
from skpro.regression.base import BaseProbaRegressor


class BaggingRegressor(BaseProbaRegressor):
    """Bagging ensemble of probabilistic regresesors.

    Fits ``n_estimators`` clones of an skpro regressor on
    datasets which are instance sub-samples and/or variable sub-samples.

    On ``predict_proba``, the mixture of probabilistic predictions is returned.

    The estimator allows to choose sample sizes for instances, variables,
    and whether sampling is with or without replacement.

    Direct generalization of ``sklearn``'s ``BaggingClassifier``
    to the probabilistic regrsesion task.

    Parameters
    ----------
    estimator : skpro regressor, descendant of BaseProbaRegressor
        regressor to use in the bagging estimator
    n_estimators : int, default=10
        number of estimators in the sample for bagging
    n_samples : int or float, default=1.0
        The number of instances drawn from ``X`` in ``fit`` to train each clone
        If int, then indicates number of instances precisely
        If float, interpreted as a fraction, and rounded by ``ceil``
    n_features : int or float, default=1.0
        The number of features/variables drawn from ``X`` in ``fit`` to train each clone
        If int, then indicates number of instances precisely
        If float, interpreted as a fraction, and rounded by ``ceil``
    bootstrap : boolean, default=True
        whether samples/instances are drawn with replacement (True) or not (False)
    bootstrap_features : boolean, default=False
        whether features/variables are drawn with replacement (True) or not (False)
    random_state : int, RandomState instance or None, optional (default=None)
        If int, ``random_state`` is the seed used by the random number generator;
        If ``RandomState`` instance, ``random_state`` is the random number generator;
        If None, the random number generator is the ``RandomState`` instance used
        by ``np.random``.

    Attributes
    ----------
    estimators_ : list of of skpro regressors
        clones of regressor in `estimator` fitted in the ensemble

    Examples
    --------
    >>> from skpro.regression.ensemble import BaggingRegressor
    >>> from skpro.regression.residual import ResidualDouble
    >>> from sklearn.linear_model import LinearRegression
    >>> from sklearn.datasets import load_diabetes
    >>> from sklearn.model_selection import train_test_split
    >>>
    >>> X, y = load_diabetes(return_X_y=True, as_frame=True)
    >>> X_train, X_test, y_train, y_test = train_test_split(X, y)
    >>>
    >>> reg_mean = LinearRegression()
    >>> reg_proba = ResidualDouble(reg_mean)
    >>>
    >>> ens = BaggingRegressor(reg_proba, n_estimators=10)
    >>> ens.fit(X_train, y_train)
    BaggingRegressor(...)
    >>> y_pred = ens.predict_proba(X_test)
    """

    _tags = {"capability:missing": True}

    def __init__(
        self,
        estimator,
        n_estimators=10,
        n_samples=1.0,
        n_features=1.0,
        bootstrap=True,
        bootstrap_features=False,
        random_state=None,
    ):
        self.estimator = estimator
        self.n_estimators = n_estimators
        self.n_samples = n_samples
        self.n_features = n_features
        self.bootstrap = bootstrap
        self.bootstrap_features = bootstrap_features
        self.random_state = random_state

        super().__init__()

        tags_to_clone = ["capability:missing"]
        self.clone_tags(estimator, tags_to_clone)

    def _fit(self, X, y):
        """Fit regressor to training data.

        Writes to self:
            Sets fitted model attributes ending in "_".

        Parameters
        ----------
        X : pandas DataFrame
            feature instances to fit regressor to
        y : pandas DataFrame, must be same length as X
            labels to fit regressor to

        Returns
        -------
        self : reference to self
        """
        estimator = self.estimator
        n_estimators = self.n_estimators
        n_samples = self.n_samples
        n_features = self.n_features
        bootstrap = self.bootstrap
        bootstrap_ft = self.bootstrap_features
        random_state = self.random_state
        np.random.seed(random_state)

        inst_ix = X.index
        col_ix = X.columns
        n = len(inst_ix)
        m = len(col_ix)

        if isinstance(n_samples, float):
            n_samples_ = ceil(n_samples * n)
        else:
            n_samples_ = n_samples

        if isinstance(n_features, float):
            n_features_ = ceil(n_features * m)
        else:
            n_features_ = n_features

        self.estimators_ = []
        self.cols_ = []

        for _i in range(n_estimators):
            esti = estimator.clone()
            row_iloc = pd.RangeIndex(n)
            row_ss = _random_ss_ix(row_iloc, size=n_samples_, replace=bootstrap)
            inst_ix_i = inst_ix[row_ss]
            col_ix_i = _random_ss_ix(col_ix, size=n_features_, replace=bootstrap_ft)

            # store column subset for use in predict
            self.cols_ += [col_ix_i]

            Xi = _subs_cols(X.loc[inst_ix_i], col_ix_i, reset_cols=bootstrap_ft)
            Xi = Xi.reset_index(drop=True)

            yi = y.loc[inst_ix_i].reset_index(drop=True)

            self.estimators_ += [esti.fit(Xi, yi)]

        return self

    def _predict_proba(self, X) -> np.ndarray:
        """Predict distribution over labels for data from features.

        State required:
            Requires state to be "fitted".

        Accesses in self:
            Fitted model attributes ending in "_"

        Parameters
        ----------
        X : pandas DataFrame, must have same columns as X in `fit`
            data to predict labels for

        Returns
        -------
        y : skpro BaseDistribution, same length as `X`
            labels predicted for `X`
        """
        reset_cols = self.bootstrap_features
        Xis = [_subs_cols(X, col_ix_i, reset_cols) for col_ix_i in self.cols_]

        y_probas = [est.predict_proba(Xi) for est, Xi in zip(self.estimators_, Xis)]

        y_proba = Mixture(y_probas)

        return y_proba

    @classmethod
    def get_test_params(cls, parameter_set="default"):
        """Return testing parameter settings for the estimator.

        Parameters
        ----------
        parameter_set : str, default="default"
            Name of the set of test parameters to return, for use in tests. If no
            special parameters are defined for a value, will return `"default"` set.

        Returns
        -------
        params : dict or list of dict, default = {}
            Parameters to create testing instances of the class
            Each dict are parameters to construct an "interesting" test instance, i.e.,
            `MyClass(**params)` or `MyClass(**params[i])` creates a valid test instance.
            `create_test_instance` uses the first (or only) dictionary in `params`
        """
        from sklearn.linear_model import LinearRegression

        from skpro.regression.residual import ResidualDouble

        regressor = ResidualDouble(LinearRegression())

        params1 = {"estimator": regressor}
        params2 = {
            "estimator": regressor,
            "n_samples": 0.5,
            "n_features": 0.5,
        }
        params3 = {
            "estimator": regressor,
            "n_samples": 7,
            "n_features": 2,
            "bootstrap": False,
            "bootstrap_features": True,
        }

        return [params1, params2, params3]


def _random_ss_ix(ix, size, replace=True):
    """Randomly uniformly sample indices from a list of indices."""
    a = range(len(ix))
    ixs = ix[np.random.choice(a, size=size, replace=replace)]
    return ixs


def _subs_cols(df, col_ix, reset_cols=False):
    """Subset columns of a DataFrame, with potential resetting of column index."""
    df_subset = df.loc[:, col_ix]
    if reset_cols:
        df_subset.columns = pd.RangeIndex(len(df_subset.columns))
    return df_subset<|MERGE_RESOLUTION|>--- conflicted
+++ resolved
@@ -1,14 +1,9 @@
-<<<<<<< HEAD
-# -*- coding: utf-8 -*-
 """Bagging probabilistic regressors."""
 
 __author__ = ["fkiraly"]
 __all__ = ["BaggingRegressor"]
 
 from math import ceil
-=======
-# LEGACY MODULE - TODO: remove or refactor
->>>>>>> 0d8bd68b
 
 import numpy as np
 import pandas as pd
