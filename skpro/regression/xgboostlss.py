--- conflicted
+++ resolved
@@ -247,20 +247,10 @@
 
         super().__init__()
 
-<<<<<<< HEAD
-=======
-        if n_cpu == "auto":
-            import multiprocessing
-
-            self._n_cpu = multiprocessing.cpu_count()
-        else:
-            self._n_cpu = n_cpu
-
         # If n_trials is not zero, optuna is required for hyperparameter optimization
         if n_trials != 0:
             self.set_tags(**{"python_dependencies": ["xgboostlss", "optuna"]})
 
->>>>>>> b310d4a9
     def _get_xgblss_distr(self, distr):
         """Get xgboostlss distribution object from string.
 
