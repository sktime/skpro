"""Interface for xgboostlss probabilistic regressor."""

from skpro.regression.base import BaseProbaRegressor


class XGBoostLSS(BaseProbaRegressor):
    """Interface to xgboostlss regerssor from the xgboostlss package.

    Direct interface to ``XGBoostLSS`` from ``xgboostlss`` package by ``StatMixedML``.

    Parameters
    ----------
    dist: str, optional, default="Normal"
        Form of predictive distribution, strings are same as in skpro.

        Valid options are:

        * "Normal": Normal distribution.
        * "Gamma": Gamma distribution.
        * "Laplace": Laplace distribution.
        * "LogNormal": LogNormal distribution.
        * "TDistribution": Student's T distribution.
        * "Weibull": Weibull distribution.
        * "Beta": Beta distribution.

    stabilization: str, optional, default="None"
        Stabilization method for the Gradient and Hessian.
        Options are "None", "MAD", "L2".

    response_fn: str, optional, default="exp"
        Response function for transforming the distributional parameters to the
        support of the distribution. Options are "exp" (exponential) or
        "softplus" (softplus).

    loss_fn: str, optional, default="nll"
        Loss function used in tuning and fitting.
        Options are "nll" (negative log-likelihood)
        or "crps" (continuous ranked probability score).

    n_cpu: int or str, optional, default="auto"
        Number of CPUs to use for parallel processing of data in ``xgboostlss``.
        Default is "auto" which uses all available CPUs.

    num_boost_round: int, optional, default=100
        Number of boosting iterations.

    nfold: int, optional, default=5
        Number of folds in CV used for tuning.

    early_stopping_rounds: int, optional, default=20
        Number of early stopping round interval.
        Cross-Validation metric (average of validation metric computed over CV folds)
        needs to improve at least once every **early_stopping_rounds**
        round(s) to continue training.
        The last entry in the evaluation history will represent the best iteration.

    max_minutes: int, optional, default=10
        Time budget in minutes, i.e., stop study after the given number of minutes.

    n_trials: int, optional, default=30
        The number of trials in tuning.
        If this argument is set to None, there is no limitation on the number of trials.
        If set to 0, no tuning is done, and default parameters of XGBoostLSS are used.
    """

    _tags = {
        # packaging info
        # --------------
        "authors": ["StatMixedML", "EchoDel", "fkiraly"],
        # StatMixedML, EchoDel for the original xgboostlss package
        "maintainers": ["fkiraly"],
        "python_dependencies": ["xgboostlss"],  # PEP 440 python dependencies specifier,
        #
        # estimator tags
        # --------------
        "capability:multioutput": False,  # can the estimator handle multi-output data?
        "capability:missing": True,  # can the estimator handle missing data?
        "X_inner_mtype": "pd_DataFrame_Table",  # type seen in internal _fit, _predict
        "y_inner_mtype": "pd_DataFrame_Table",  # type seen in internal _fit
    }

    def __init__(
        self,
        dist="Normal",
        stabilization="None",
        response_fn="exp",
        loss_fn="nll",
        n_cpu="auto",
        num_boost_round=100,
        nfold=5,
        early_stopping_rounds=20,
        max_minutes=10,
        n_trials=30,
    ):
        self.dist = dist
        self.stabilization = stabilization
        self.response_fn = response_fn
        self.loss_fn = loss_fn
        self.n_cpu = n_cpu
        self.num_boost_round = num_boost_round
        self.nfold = nfold
        self.early_stopping_rounds = early_stopping_rounds
        self.max_minutes = max_minutes
        self.n_trials = n_trials

        super().__init__()

        if n_cpu == "auto":
            import multiprocessing

            self._n_cpu = multiprocessing.cpu_count()
        else:
            self._n_cpu = n_cpu

    def _get_xgblss_distr(self, distr):
        """Get xgboostlss distribution object from string.

        Parameters
        ----------
        distr : str
            Distribution name, in skpro, as in self.dist
        """
        import importlib

        SKPRO_TO_XGBLSS = {
            "Normal": "Gaussian",
            "TDistribution": "StudentT",
        }
        distr = SKPRO_TO_XGBLSS.get(distr, distr)

        module_str = "xgboostlss.distributions." + distr
        object_str = distr

        module = importlib.import_module(module_str)
        return getattr(module, object_str)

    def _get_skpro_distr(self, distr):
        """Get skpro distribution object from string.

        Parameters
        ----------
        distr : str
            Distribution name, in skpro, as in self.dist
        """
        import importlib

        module_str = "skpro.distributions"
        object_str = distr

        module = importlib.import_module(module_str)
        return getattr(module, object_str)

    def _get_skpro_val_dict(self, distr, df):
        """Convert xgboostlss parameters to skpro distribution.

        Parameters
        ----------
        distr : str
            Distribution name, in skpro, as in self.dist
        df : pd.DataFrame
            DataFrame of parameters as returned by predict, in xgboostlss.
        """
        name_map = {
            "Normal": {"mu": "loc", "sigma": "scale"},
            "Gamma": {"alpha": "concentration", "beta": "rate"},
            "Laplace": {"mu": "loc", "scale": "scale"},
            "LogNormal": {"mu": "loc", "sigma": "scale"},
            "TDistribution": {"mu": "loc", "sigma": "scale", "df": "df"},
            "Weibull": {"scale": "scale", "k": "concentration"},
            "Beta": {"alpha": "concentration1", "beta": "concentration0"},
        }
        map = name_map.get(distr, {})

        vals = {k: df.loc[:, [v]].values for k, v in map.items()}

        return vals

    def _fit(self, X, y):
        """Fit regressor to training data.

        Writes to self:
            Sets fitted model attributes ending in "_".

        Parameters
        ----------
        X : pandas DataFrame
            feature instances to fit regressor to
        y : pandas DataFrame, must be same length as X
            labels to fit regressor to

        Returns
        -------
        self : reference to self
        """
        import xgboost as xgb
        from xgboostlss.model import XGBoostLSS

        self._y_cols = y.columns
        n_cpu = self._n_cpu

        dtrain = xgb.DMatrix(X, label=y, nthread=n_cpu, silent=True)

        xgblss_distr = self._get_xgblss_distr(self.dist)

        xgblss = XGBoostLSS(
            xgblss_distr(
                stabilization="None",
                response_fn="exp",
                loss_fn="nll",
            )
        )

        if self.n_trials == 0:
            opt_params = {}  # empty dict, use default parameters
            n_rounds = self.num_boost_round
        else:
            opt_params = self._hyper_opt(xgblss, dtrain)
            n_rounds = opt_params.pop("n_estimators", self.num_boost_round)

        # Train Model with optimized hyperparameters
        xgblss.train(opt_params, dtrain, num_boost_round=n_rounds)

        self.xgblss_ = xgblss
        return self

    def _hyper_opt(self, xgblss, dtrain):
        """Run internal hyperparameter optimization.

        Uses ``xgboostlss.hyper_opt`` function to run hyperparameter optimization.

        Parameters
        ----------
        xgblss : xgboostlss.model.XGBoostLSS instance
            xgboostlss model instance, as created in ``_fit`` method
        dtrain : xgboost.DMatrix
            training data, as created in ``_fit`` method

        Returns
        -------
        opt_params : dict
            dictionary of hyperparameters to be passed to xgboostlss
        """
        param_dict = {
            "eta": ["float", {"low": 1e-5, "high": 1, "log": True}],
            "max_depth": ["int", {"low": 1, "high": 10, "log": False}],
            "gamma": ["float", {"low": 1e-8, "high": 40, "log": True}],
            "subsample": ["float", {"low": 0.2, "high": 1.0, "log": False}],
            "colsample_bytree": ["float", {"low": 0.2, "high": 1.0, "log": False}],
            "min_child_weight": ["float", {"low": 1e-8, "high": 500, "log": True}],
            "booster": ["categorical", ["gbtree"]],
        }

        opt_param = xgblss.hyper_opt(
            param_dict,
            dtrain,
            num_boost_round=self.num_boost_round,
            # Number of boosting iterations.
            nfold=self.nfold,
            # Number of cv-folds.
            early_stopping_rounds=self.early_stopping_rounds,
            # Number of early-stopping rounds
            max_minutes=self.max_minutes,
            # Time budget in minutes,
            # i.e., stop study after the given number of minutes.
            n_trials=self.n_trials,
            # The number of trials. If this argument is set to None,
            # there is no limitation on the number of trials.
            silence=True,
            # Controls the verbosity of the trail,
            # i.e., user can silence the outputs of the trail.
            seed=123,
            # Seed used to generate cv-folds.
            hp_seed=123,
            # Seed for random number generator used
            # in the Bayesian hyperparameter search.
        )

        opt_params = opt_param.copy()

        return opt_params

    def _predict_proba(self, X):
        """Predict distribution over labels for data from features.

        State required:
            Requires state to be "fitted".

        Accesses in self:
            Fitted model attributes ending in "_"

        Parameters
        ----------
        X : pandas DataFrame, must have same columns as X in `fit`
            data to predict labels for

        Returns
        -------
        y_pred : skpro BaseDistribution, same length as `X`
            labels predicted for `X`
        """
        import xgboost as xgb

        n_cpu = self._n_cpu

        index = X.index
        y_cols = self._y_cols
        columns = y_cols

        dtest = xgb.DMatrix(X, nthread=n_cpu, silent=True)

        y_pred_xgblss = self.xgblss_.predict(dtest, pred_type="parameters")

        skpro_distr = self._get_skpro_distr(self.dist)
        skpro_distr_vals = self._get_skpro_val_dict(self.dist, y_pred_xgblss)

        y_pred = skpro_distr(**skpro_distr_vals, index=index, columns=columns)

        return y_pred

    @classmethod
    def get_test_params(cls, parameter_set="default"):
        """Return testing parameter settings for the estimator.

        Parameters
        ----------
        parameter_set : str, default="default"
            Name of the set of test parameters to return, for use in tests. If no
            special parameters are defined for a value, will return `"default"` set.

        Returns
        -------
        params : dict or list of dict, default = {}
            Parameters to create testing instances of the class
            Each dict are parameters to construct an "interesting" test instance, i.e.,
            `MyClass(**params)` or `MyClass(**params[i])` creates a valid test instance.
            `create_test_instance` uses the first (or only) dictionary in `params`
        """
        params0 = {"max_minutes": 1}
        params1 = {
            "stabilization": "L2",
            "loss_fn": "crps",
            "max_minutes": 1,
        }
        params2 = {"dist": "Gamma", "max_minutes": 1}
        params3 = {"dist": "Weibull", "max_minutes": 1}
        params4 = {"dist": "TDistribution", "max_minutes": 1}
        params5 = {"dist": "Laplace", "max_minutes": 1}
<<<<<<< HEAD
        params6 = {"n_trials": 0, "max_minutes": 1}
=======
        params6 = {"dist": "Beta", "max_minutes": 1}
>>>>>>> 567620b6
        return [params0, params1, params2, params3, params4, params5, params6]<|MERGE_RESOLUTION|>--- conflicted
+++ resolved
@@ -345,9 +345,6 @@
         params3 = {"dist": "Weibull", "max_minutes": 1}
         params4 = {"dist": "TDistribution", "max_minutes": 1}
         params5 = {"dist": "Laplace", "max_minutes": 1}
-<<<<<<< HEAD
         params6 = {"n_trials": 0, "max_minutes": 1}
-=======
-        params6 = {"dist": "Beta", "max_minutes": 1}
->>>>>>> 567620b6
-        return [params0, params1, params2, params3, params4, params5, params6]+        params7 = {"dist": "Beta", "max_minutes": 1}
+        return [params0, params1, params2, params3, params4, params5, params6, params7]