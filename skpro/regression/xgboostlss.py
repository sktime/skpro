--- conflicted
+++ resolved
@@ -130,46 +130,9 @@
         else:
             self._n_cpu = n_cpu
 
-<<<<<<< HEAD
-    def get_params(self, deep=True):
-        """Get parameters for this estimator."""
-        params = super().get_params(deep=deep)
-        params.update(self.xgb_params)
-        return params
-
-    def set_params(self, **params):
-        """Set parameters for this estimator."""
-        # Known parameters that are explicitly defined in __init__
-        known_param_names = {
-            "dist",
-            "stabilization",
-            "response_fn",
-            "loss_fn",
-            "n_cpu",
-            "num_boost_round",
-            "nfold",
-            "early_stopping_rounds",
-            "max_minutes",
-            "n_trials",
-        }
-
-        known_params = {}
-        xgb_params = {}
-
-        for key, value in params.items():
-            if key in known_param_names:
-                known_params[key] = value
-            else:
-                xgb_params[key] = value
-                setattr(self, key, value)
-
-        self.xgb_params.update(xgb_params)
-        return super().set_params(**known_params)
-=======
         # If n_trials is not zero, optuna is required for hyperparameter optimization
         if n_trials != 0:
             self.set_tags(**{"python_dependencies": ["xgboostlss", "optuna"]})
->>>>>>> b5d298d3
 
     def _get_xgblss_distr(self, distr):
         """Get xgboostlss distribution object from string.
@@ -406,8 +369,7 @@
         params4 = {"dist": "TDistribution", "max_minutes": 1, "n_trials": 2}
         params5 = {"dist": "Laplace", "max_minutes": 1, "n_trials": 2}
         params6 = {"n_trials": 0, "max_minutes": 1}
-<<<<<<< HEAD
-        params7 = {"dist": "Beta", "max_minutes": 1}
+        params7 = {"dist": "Beta", "max_minutes": 1, "n_trials": 2}
         params8 = {
             "n_trials": 0,
             "max_minutes": 1,
@@ -423,8 +385,4 @@
             params6,
             params7,
             params8,
-        ]
-=======
-        params7 = {"dist": "Beta", "max_minutes": 1, "n_trials": 2}
-        return [params0, params1, params2, params3, params4, params5, params6, params7]
->>>>>>> b5d298d3
+        ]