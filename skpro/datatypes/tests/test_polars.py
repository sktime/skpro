--- conflicted
+++ resolved
@@ -67,8 +67,6 @@
     X_test_pl = X_test_pl.drop(["__index__"])
     y_train_pl = y_train_pl.drop(["__index__"])
 
-<<<<<<< HEAD
-=======
     return [X_train_pl, X_test_pl, y_train_pl]
 
 
@@ -78,7 +76,6 @@
     X_test_pl = convert_pandas_to_polars_eager(X_test)
     y_train_pl = convert_pandas_to_polars_eager(y_train)
 
->>>>>>> e360e737
     return [X_train_pl, X_test_pl, y_train_pl]
 
 
