"""Test file for polars dataframes"""

import pandas as pd
import pytest
from sklearn.datasets import load_diabetes
from sklearn.model_selection import train_test_split

from skpro.tests.test_switch import run_test_module_changed
from skpro.utils.validation._dependencies import _check_soft_dependencies

if _check_soft_dependencies(["polars", "pyarrow"], severity="none"):
    import polars as pl

    from skpro.datatypes._adapter.polars import check_polars_frame
    from skpro.datatypes._table._convert import convert_pandas_to_polars_eager

TEST_ALPHAS = [0.05, 0.1, 0.25]


@pytest.fixture
def polars_load_diabetes_pandas():
    X, y = load_diabetes(return_X_y=True, as_frame=True)
    X = X.iloc[:75]
    y = y.iloc[:75]

    # typically y is returned as a pd.Series to we call y as a Dataframe here
    y = pd.DataFrame(y)

    X_train, X_test, y_train, _ = train_test_split(
        X, y, test_size=0.33, random_state=42
    )
    return [X_train, X_test, y_train]


@pytest.fixture
def estimator():
    from sklearn.linear_model import LinearRegression

    from skpro.regression.residual import ResidualDouble

    # refactor to use ResidualDouble with Linear Regression
    _estimator = ResidualDouble(LinearRegression())
    return _estimator


@pytest.fixture
def polars_load_diabetes_polars(polars_load_diabetes_pandas):
    X_train, X_test, y_train = polars_load_diabetes_pandas
    X_train_pl = convert_pandas_to_polars_eager(X_train)
    X_test_pl = convert_pandas_to_polars_eager(X_test)
    y_train_pl = convert_pandas_to_polars_eager(y_train)

    # drop the index in the polars frame
    X_train_pl = X_train_pl.drop(["__index__"])
    X_test_pl = X_test_pl.drop(["__index__"])
    y_train_pl = y_train_pl.drop(["__index__"])

    return [X_train_pl, X_test_pl, y_train_pl]


def polars_load_diabetes_polars_with_index(polars_load_diabetes_pandas):
    X_train, X_test, y_train = polars_load_diabetes_pandas
    X_train_pl = convert_pandas_to_polars_eager(X_train)
    X_test_pl = convert_pandas_to_polars_eager(X_test)
    y_train_pl = convert_pandas_to_polars_eager(y_train)

    return [X_train_pl, X_test_pl, y_train_pl]


@pytest.mark.skipif(
    not run_test_module_changed("skpro.datatypes")
    or not _check_soft_dependencies(["polars", "pyarrow"], severity="none"),
    reason="skip test if polars/pyarrow is not installed in environment",
)
def test_polars_eager_conversion_methods(
    polars_load_diabetes_pandas, polars_load_diabetes_polars
):
    """
    Tests to ensure that given a pandas dataframe, the conversion methods
    convert properly to polars dataframe
    """

    X_train, X_test, y_train = polars_load_diabetes_pandas
    X_train_pl, X_test_pl, y_train_pl = polars_load_diabetes_polars

<<<<<<< HEAD
    assert check_polars_frame(X_train_pl)
    assert check_polars_frame(X_test_pl)
    assert check_polars_frame(y_train_pl)
=======
    assert check_polars_table(X_train_pl)
    assert check_polars_table(X_test_pl)
    assert check_polars_table(y_train_pl)

>>>>>>> e360e737
    assert (X_train.values == X_train_pl.to_numpy()).all()
    assert (X_test.values == X_test_pl.to_numpy()).all()
    assert (y_train.values == y_train_pl.to_numpy()).all()


@pytest.mark.skipif(
    not run_test_module_changed("skpro.datatypes")
    or not _check_soft_dependencies(["polars", "pyarrow"], severity="none"),
    reason="skip test if polars/pyarrow is not installed in environment",
)
def test_polars_eager_regressor_in_fit_predict(
    estimator, polars_load_diabetes_pandas, polars_load_diabetes_polars
):
    """
    Tests to ensure that given a polars dataframe, the regression estimator
    can fit and predict and return the correct set of outputs

    Parameters
    ----------

    estimator: a given regression estimator

    """
    # TODO - expand estimator to include a list of regression models to test
    # create a copy of estimator to run further checks
    estimator_copy = estimator
    X_train, X_test, y_train = polars_load_diabetes_pandas
    X_train_pl, X_test_pl, y_train_pl = polars_load_diabetes_polars

    estimator.fit(X_train_pl, y_train_pl)
    y_pred = estimator.predict(X_test_pl)

    assert isinstance(y_pred, pl.DataFrame)
    assert y_pred.columns == y_train_pl.columns
    assert y_pred.shape[0] == X_test_pl.shape[0]

    # code to ensure prediction values match up correctly
    estimator_copy.fit(X_train, y_train)
    y_pred_pd = estimator_copy.predict(X_test)
    assert (y_pred_pd.values == y_pred.to_numpy()).all()


@pytest.mark.skipif(
    not run_test_module_changed("skpro.datatypes")
    or not _check_soft_dependencies(["polars", "pyarrow"], severity="none"),
    reason="skip test if polars/pyarrow is not installed in environment",
)
def test_polars_eager_regressor_in_predict_interval(
    estimator, polars_load_diabetes_polars
):
    X_train_pl, X_test_pl, y_train_pl = polars_load_diabetes_polars
    # TODO - expand estimator to include a list of regression models to test
    estimator.fit(X_train_pl, y_train_pl)
    y_pred_interval = estimator.predict_interval(X_test_pl)

    assert isinstance(y_pred_interval, pd.DataFrame)
    assert y_pred_interval.columns[0] == ("target", 0.9, "lower")
    assert y_pred_interval.columns[1] == ("target", 0.9, "upper")


@pytest.mark.skipif(
    not run_test_module_changed("skpro.datatypes")
    or not _check_soft_dependencies(["polars", "pyarrow"], severity="none"),
    reason="skip test if polars/pyarrow is not installed in environment",
)
def test_polars_eager_regressor_in_predict_quantiles(
    estimator, polars_load_diabetes_polars
):
    X_train_pl, X_test_pl, y_train_pl = polars_load_diabetes_polars

    estimator.fit(X_train_pl, y_train_pl)
    y_pred_quantile = estimator.predict_quantiles(X_test_pl, alpha=TEST_ALPHAS)

    assert isinstance(y_pred_quantile, pd.DataFrame)
    assert y_pred_quantile.columns[0] == ("target", 0.05)
    assert y_pred_quantile.columns[1] == ("target", 0.1)
    assert y_pred_quantile.columns[2] == ("target", 0.25)<|MERGE_RESOLUTION|>--- conflicted
+++ resolved
@@ -83,16 +83,9 @@
     X_train, X_test, y_train = polars_load_diabetes_pandas
     X_train_pl, X_test_pl, y_train_pl = polars_load_diabetes_polars
 
-<<<<<<< HEAD
     assert check_polars_frame(X_train_pl)
     assert check_polars_frame(X_test_pl)
     assert check_polars_frame(y_train_pl)
-=======
-    assert check_polars_table(X_train_pl)
-    assert check_polars_table(X_test_pl)
-    assert check_polars_table(y_train_pl)
-
->>>>>>> e360e737
     assert (X_train.values == X_train_pl.to_numpy()).all()
     assert (X_test.values == X_test_pl.to_numpy()).all()
     assert (y_train.values == y_train_pl.to_numpy()).all()
