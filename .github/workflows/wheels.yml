--- conflicted
+++ resolved
@@ -34,11 +34,7 @@
     strategy:
       fail-fast: false  # to not fail all combinations if just one fail
       matrix:
-<<<<<<< HEAD
         os: [ubuntu-latest, macOS-latest]
-=======
-        os: [ubuntu-latest, macOS-latest, windows-latest]
->>>>>>> 587be54c
         python-version: ['3.8', '3.9', '3.10', '3.11', '3.12']
 
     steps:
@@ -62,7 +58,6 @@
         run: |
           python -m pytest
 
-<<<<<<< HEAD
   test_windows_wheels:
     needs: build_wheels
     name: Test wheels on ${{ matrix.os }} with ${{ matrix.python-version }}
@@ -94,8 +89,6 @@
         run: |
           python -m pytest
 
-=======
->>>>>>> 587be54c
   upload_wheels:
     name: Upload wheels to PyPI
     runs-on: ubuntu-latest
