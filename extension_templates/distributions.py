"""Extension template for probability distributions - simple pattern.

Purpose of this implementation template:
    quick implementation of new estimators following the template
    NOT a concrete class to import! This is NOT a base class or concrete class!
    This is to be used as a "fill-in" coding template.

How to use this implementation template to implement a new distribution:
- make a copy of the template in a suitable location, give it a descriptive name.
- work through all the "todo" comments below
- fill in code for mandatory methods, and optionally for optional methods
- do not write to reserved attributes: index, columns, head, tail, loc, iloc, at, iat,
  shape, ndim, _bc_params, _tags, _tags_dynamic, _config, _config_dynamic
- you can add more private methods, but do not override BaseEstimator's private methods
    an easy way to be safe is to prefix your methods with "_custom"
- change docstrings for functions and the file
- ensure interface compatibility by skpro.utils.estimator_checks.check_estimator
- once complete: use as a local library, or contribute to skpro via PR
- more details:
  https://www.sktime.net/en/stable/developer_guide/add_estimators.html

Mandatory methods to implement: at least one, better both of
    sampling        - _sample(self, n_samples=None)
    ppf             - _ppf(self, p)

Optional methods to implement:
    mean            - _mean(self)
    variance        - _var(self)
    pdf             - _pdf(self, x)
    log_pdf         - _log_pdf(self, x)
    pmf             - _pmf(self, x)
    log_pmf         - _log_pmf(self, x)
    cdf             - _cdf(self, x)
    ppf             - _ppf(self, p)
    energy_self     - _energy_self(self)
    energy_x        - _energy_x(self, x)

Testing - required for test framework and check_estimator usage:
    get default parameters for test instance(s) - get_test_params()
"""
# todo: write an informative docstring for the file or module, remove the above
# todo: add an appropriate copyright notice for your estimator
#       estimators contributed to skpro should have the copyright notice at the top
#       estimators of your own do not need to have permissive or BSD-3 copyright

# todo: uncomment the following line, enter authors' GitHub IDs
# __author__ = [authorGitHubID, anotherAuthorGitHubID]

from skpro.distributions.base import BaseDistribution

# todo: add any necessary imports here - no soft dependency imports

# todo: for imports of skpro soft dependencies:
# make sure to fill in the "python_dependencies" tag with the package import name
# import soft dependencies only inside methods of the class, not at the top of the file


# todo: change class name and write docstring
class ClassName(BaseDistribution):
    """Custom probability distribution. todo: write docstring.

    todo: describe your custom probability distribution here

    Parameters
    ----------
    parama : float or np.ndarray
        descriptive explanation of parama
    paramb : float or np.ndarray, optional (default='default')
        descriptive explanation of paramb
    """

    # todo: fill out estimator tags here
    #  tags are inherited from parent class if they are not set
    # tags inherited from base are "safe defaults" which can usually be left as-is
    _tags = {
        # packaging info
        # --------------
        "authors": ["author1", "author2"],  # authors, GitHub handles
        "maintainers": ["maintainer1", "maintainer2"],  # maintainers, GitHub handles
        # author = significant contribution to code at some point
        # maintainer = algorithm maintainer role, "owner"
        # specify one or multiple authors and maintainers, only for skpro contribution
        # remove maintainer tag if maintained by skpro/sktim core team
        #
        "python_version": None,  # PEP 440 python version specifier to limit versions
        "python_dependencies": None,  # PEP 440 python dependencies specifier,
        # e.g., "numba>0.53", or a list, e.g., ["numba>0.53", "numpy>=1.19.0"]
        # delete if no python dependencies or version limitations
        #
        # estimator tags
        # --------------
        "distr:measuretype": "continuous",  # one of "discrete", "continuous", "mixed"
        # these tags should correspond to which methods are numerically exact
        # and which are approximations, e.g., using Monte Carlo
        "capabilities:approx": ["pdfnorm", "energy"],
        "capabilities:exact": ["mean", "var", "pdf", "log_pdf", "cdf", "ppf"],
        # leave the broadcast_init tag as-is, this tag exists for compatibility with
        # distributions deviating from assumptions on input parameters, e.g., Empirical
        "broadcast_init": "on",
    }

    # todo: fill init
    # params should be written to self and never changed
    # super call must not be removed, change class name
    # parameter checks can go after super call
    def __init__(self, param1, param2="param2default", index=None, columns=None):
        # all distributions must have index and columns arg with None defaults
        # this is to ensure pandas-like behaviour

        # todo: write any hyper-parameters and components to self
        self.param1 = param1
        self.param2 = param2

        # leave this as is
        super().__init__(index=index, columns=columns)

        # todo: optional, parameter checking logic (if applicable) should happen here
        # if writes derived values to self, should *not* overwrite self.parama etc
        # instead, write to self._parama, self._newparam (starting with _)

    # todo: implement as many of the following methods as possible
    # if not implemented, the base class will try to fill it in
    # from the other implemented methods
    # at least _ppf, or sample should be implemented for the distribution to be usable
<<<<<<< HEAD
    # if _ppf is implemented, sample does not need to be implemented
    # (uses ppf sampling)
=======
    # if _ppf is implemented, _sample does not need to be implemented (uses ppf sampling)
>>>>>>> 46825b6d

    # todo: consider implementing
    # if not implemented, uses Monte Carlo estimate via sample
    def _mean(self):
        """Return expected value of the distribution.

        Returns
        -------
        2D np.ndarray, same shape as ``self``
            expected value of distribution (entry-wise)
        """
        param1 = self._bc_params["param1"]  # returns broadcast params to x.shape
        param2 = self._bc_params["param2"]  # returns broadcast params to x.shape

        res = "do_sth_with(" + param1 + param2 + ")"  # replace this by internal logic
        return res

    # todo: consider implementing
    # if not implemented, uses Monte Carlo estimate via sample
    def _var(self):
        r"""Return element/entry-wise variance of the distribution.

        Returns
        -------
        2D np.ndarray, same shape as ``self``
            variance of the distribution (entry-wise)
        """
        param1 = self._bc_params["param1"]  # returns broadcast params to x.shape
        param2 = self._bc_params["param2"]  # returns broadcast params to x.shape

        res = "do_sth_with(" + param1 + param2 + ")"  # replace this by internal logic
        return res

    # todo: consider implementing - only for continuous or mixed distributions
    # at least one of _pdf and _log_pdf should be implemented
    # if not implemented, returns exp of log_pdf
    def _pdf(self, x):
        """Probability density function.

        Parameters
        ----------
        x : 2D np.ndarray, same shape as ``self``
            values to evaluate the pdf at

        Returns
        -------
        2D np.ndarray, same shape as ``self``
            pdf values at the given points
        """
        param1 = self._bc_params["param1"]  # returns broadcast params to x.shape
        param2 = self._bc_params["param2"]  # returns broadcast params to x.shape

        res = "do_sth_with(" + param1 + param2 + ")"  # replace this by internal logic
        return res

    # todo: consider implementing - only for continuous or mixed distributions
    # at least one of _pdf and _log_pdf should be implemented
    # if not implemented, returns log of pdf
    def _log_pdf(self, x):
        """Logarithmic probability density function.

        Parameters
        ----------
        x : 2D np.ndarray, same shape as ``self``
            values to evaluate the pdf at

        Returns
        -------
        2D np.ndarray, same shape as ``self``
            log pdf values at the given points
        """
        param1 = self._bc_params["param1"]  # returns broadcast params to x.shape
        param2 = self._bc_params["param2"]  # returns broadcast params to x.shape

        res = "do_sth_with(" + param1 + param2 + ")"  # replace this by internal logic
        return res

    # todo: consider implementing - only for discrete or mixed distributions
    # at least one of _pmf and _log_pmf should be implemented
    # if not implemented, returns exp of log_pmf
    def _pmf(self, x):
        """Probability mass function.

        Parameters
        ----------
        x : 2D np.ndarray, same shape as ``self``
            values to evaluate the pmf at

        Returns
        -------
        2D np.ndarray, same shape as ``self``
            pmf values at the given points
        """
        param1 = self._bc_params["param1"]  # returns broadcast params to x.shape
        param2 = self._bc_params["param2"]  # returns broadcast params to x.shape

        res = "do_sth_with(" + param1 + param2 + ")"  # replace this by internal logic
        return res

    # todo: consider implementing - only for discrete or mixed distributions
    # at least one of _pmf and _log_pmf should be implemented
    # if not implemented, returns log of pmf
    def _log_pmf(self, x):
        """Logarithmic probability mass function.

        Parameters
        ----------
        x : 2D np.ndarray, same shape as ``self``
            values to evaluate the pmf at

        Returns
        -------
        2D np.ndarray, same shape as ``self``
            log pmf values at the given points
        """
        param1 = self._bc_params["param1"]  # returns broadcast params to x.shape
        param2 = self._bc_params["param2"]  # returns broadcast params to x.shape

        res = "do_sth_with(" + param1 + param2 + ")"  # replace this by internal logic
        return res

    # todo: consider implementing
    # at least one of _ppf and _sample must be implemented
    # if not implemented, uses Monte Carlo estimate based on sample
    def _cdf(self, x):
        """Cumulative distribution function.

        Parameters
        ----------
        x : 2D np.ndarray, same shape as ``self``
            values to evaluate the cdf at

        Returns
        -------
        2D np.ndarray, same shape as ``self``
            cdf values at the given points
        """
        param1 = self._bc_params["param1"]  # returns broadcast params to x.shape
        param2 = self._bc_params["param2"]  # returns broadcast params to x.shape

        res = "do_sth_with(" + param1 + param2 + ")"  # replace this by internal logic
        return res

    # todo: consider implementing
    # at least one of _ppf and _sample must be implemented
    # if not implemented, uses bisection method on cdf
    def _ppf(self, p):
        """Quantile function = percent point function = inverse cdf.

        Parameters
        ----------
        p : 2D np.ndarray, same shape as ``self``
            values to evaluate the ppf at

        Returns
        -------
        2D np.ndarray, same shape as ``self``
            ppf values at the given points
        """
        pass

    # todo: consider implementing
    # if not implemented, uses Monte Carlo estimate via sample
    def _energy_self(self):
        r"""Energy of self, w.r.t. self.

        :math:`\mathbb{E}[|X-Y|]`, where :math:`X, Y` are i.i.d. copies of self.

        Private method, to be implemented by subclasses.

        Returns
        -------
        2D np.ndarray, same shape as ``self``
            energy values w.r.t. the given points
        """
        param1 = self._bc_params["param1"]  # returns broadcast params to x.shape
        param2 = self._bc_params["param2"]  # returns broadcast params to x.shape

        res = "do_sth_with(" + param1 + param2 + ")"  # replace this by internal logic
        return res

    # todo: consider implementing
    # if not implemented, uses Monte Carlo estimate via sample
    def _energy_x(self, x):
        r"""Energy of self, w.r.t. a constant frame x.

        :math:`\mathbb{E}[|X-x|]`, where :math:`X` is a copy of self,
        and :math:`x` is a constant.

        Private method, to be implemented by subclasses.

        Parameters
        ----------
        x : 2D np.ndarray, same shape as ``self``
            values to compute energy w.r.t. to

        Returns
        -------
        2D np.ndarray, same shape as ``self``
            energy values w.r.t. the given points
        """
        param1 = self._bc_params["param1"]  # returns broadcast params to x.shape
        param2 = self._bc_params["param2"]  # returns broadcast params to x.shape

        res = "do_sth_with(" + param1 + param2 + ")"  # replace this by internal logic
        return res

    # todo: consider implementing
    # at least one of _ppf and _sample must be implemented
    # if not implemented, uses _ppf for sampling (inverse cdf on uniform)
    def _sample(self, n_samples=None):
        """Sample from the distribution.

        Parameters
        ----------
        n_samples : int, optional, default = None
            number of samples to draw from the distribution

        Returns
        -------
        pd.DataFrame
            samples from the distribution

            * if ``n_samples`` is ``None``:
            returns a sample that contains a single sample from ``self``,
            in ``pd.DataFrame`` mtype format convention, with ``index`` and ``columns``
            as ``self``
            * if n_samples is ``int``:
            returns a ``pd.DataFrame`` that contains ``n_samples`` i.i.d.
            samples from ``self``, in ``pd-multiindex`` mtype format convention,
            with same ``columns`` as ``self``, and row ``MultiIndex`` that is product
            of ``RangeIndex(n_samples)`` and ``self.index``
        """
        param1 = self._bc_params["param1"]  # returns broadcast params to x.shape
        param2 = self._bc_params["param2"]  # returns broadcast params to x.shape

        res = "do_sth_with(" + param1 + param2 + ")"  # replace this by internal logic
        return res

    # todo: return default parameters, so that a test instance can be created
    #   required for automated unit and integration testing of estimator
    @classmethod
    def get_test_params(cls, parameter_set="default"):
        """Return testing parameter settings for the estimator.

        Parameters
        ----------
        parameter_set : str, default="default"
            Name of the set of test parameters to return, for use in tests. If no
            special parameters are defined for a value, will return `"default"` set.

        Returns
        -------
        params : dict or list of dict, default = {}
            Parameters to create testing instances of the class
            Each dict are parameters to construct an "interesting" test instance, i.e.,
            `MyClass(**params)` or `MyClass(**params[i])` creates a valid test instance.
            `create_test_instance` uses the first (or only) dictionary in `params`
        """

        # todo: set the testing parameters for the estimators
        # Testing parameters can be dictionary or list of dictionaries
        #
        # this can, if required, use:
        #   class properties (e.g., inherited); parent class test case
        #   imported objects such as estimators from skpro or sklearn
        # important: all such imports should be *inside get_test_params*, not at the top
        #            since imports are used only at testing time
        #
        # A parameter dictionary must be returned *for all values* of parameter_set,
        #   i.e., "parameter_set not available" errors should never be raised.
        #
        # A good parameter set should primarily satisfy two criteria,
        #   1. Chosen set of parameters should have a low testing time,
        #      ideally in the magnitude of few seconds for the entire test suite.
        #       This is vital for the cases where default values result in
        #       "big" models which not only increases test time but also
        #       run into the risk of test workers crashing.
        #   2. There should be a minimum two such parameter sets with different
        #      sets of values to ensure a wide range of code coverage is provided.
        #
        # example 1: specify params as dictionary
        # any number of params can be specified
        # params = {"est": value0, "parama": value1, "paramb": value2}
        #
        # example 2: specify params as list of dictionary
        # note: Only first dictionary will be used by create_test_instance
        # params = [{"est": value1, "parama": value2},
        #           {"est": value3, "parama": value4}]
        #
        # example 3: parameter set depending on param_set value
        #   note: only needed if a separate parameter set is needed in tests
        # if parameter_set == "special_param_set":
        #     params = {"est": value1, "parama": value2}
        #     return params
        #
        # # "default" params
        # params = {"est": value3, "parama": value4}
        # return params<|MERGE_RESOLUTION|>--- conflicted
+++ resolved
@@ -122,12 +122,8 @@
     # if not implemented, the base class will try to fill it in
     # from the other implemented methods
     # at least _ppf, or sample should be implemented for the distribution to be usable
-<<<<<<< HEAD
     # if _ppf is implemented, sample does not need to be implemented
     # (uses ppf sampling)
-=======
-    # if _ppf is implemented, _sample does not need to be implemented (uses ppf sampling)
->>>>>>> 46825b6d
 
     # todo: consider implementing
     # if not implemented, uses Monte Carlo estimate via sample
