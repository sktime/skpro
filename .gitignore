# Temporary and binary files
*~
*.py[cod]
*.so
*.cfg
!setup.cfg
*.orig
*.log
*.pot
__pycache__/*
.cache/*
.*.swp
*/.ipynb_checkpoints/*

# Project files
.ropeproject
.project
.pydevproject
.settings
.idea
.vscode

# Package files
*.egg
*.eggs/
.installed.cfg
*.egg-info

# Unittest and coverage
htmlcov/*
.coverage
.tox
junit.xml
coverage.xml
tests/.hypothesis/
.hypothesis/

# Build and docs folder/files
build/*
dist/*
sdist/*
docs/api/*
docs/_build/*
cover/*
MANIFEST

# Virtual environments
<<<<<<< HEAD
.venv/
=======
.venv/
venv/
env/
ENV/
>>>>>>> a18c620a
<|MERGE_RESOLUTION|>--- conflicted
+++ resolved
@@ -45,11 +45,7 @@
 MANIFEST
 
 # Virtual environments
-<<<<<<< HEAD
-.venv/
-=======
 .venv/
 venv/
 env/
-ENV/
->>>>>>> a18c620a
+ENV/