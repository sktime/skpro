--- conflicted
+++ resolved
@@ -42,15 +42,11 @@
 docs/api/*
 docs/_build/*
 cover/*
-<<<<<<< HEAD
+.coverage.*
 MANIFEST
 
 # Virtual environments
 .venv/
 venv/
 env/
-ENV/
-=======
-.coverage.*
-MANIFEST
->>>>>>> 07df29d5
+ENV/